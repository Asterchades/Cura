# Copyright (c) 2019 Ultimaker B.V.
# Cura is released under the terms of the LGPLv3 or higher.

from UM.View.View import View
from UM.Scene.Iterator.DepthFirstIterator import DepthFirstIterator
from UM.Scene.Selection import Selection
from UM.Resources import Resources
from UM.Application import Application
from UM.View.RenderBatch import RenderBatch
from UM.Math.Color import Color
from UM.View.GL.OpenGL import OpenGL

from cura.Settings.ExtruderManager import ExtruderManager

import math

## Standard view for mesh models.

class SolidView(View):
    def __init__(self):
        super().__init__()
        application = Application.getInstance()
        application.getPreferences().addPreference("view/show_overhang", True)
        application.globalContainerStackChanged.connect(self._onGlobalContainerChanged)
        self._enabled_shader = None
        self._disabled_shader = None
        self._non_printing_shader = None
        self._support_mesh_shader = None

        self._extruders_model = None
        self._theme = None
        self._support_angle = 90

        self._global_stack = None

        Application.getInstance().engineCreatedSignal.connect(self._onGlobalContainerChanged)

    def _onGlobalContainerChanged(self) -> None:
        if self._global_stack:
            try:
                self._global_stack.propertyChanged.disconnect(self._onPropertyChanged)
            except TypeError:
                pass
            for extruder_stack in ExtruderManager.getInstance().getActiveExtruderStacks():
                extruder_stack.propertyChanged.disconnect(self._onPropertyChanged)

        self._global_stack = Application.getInstance().getGlobalContainerStack()
        if self._global_stack:
            self._global_stack.propertyChanged.connect(self._onPropertyChanged)
            for extruder_stack in ExtruderManager.getInstance().getActiveExtruderStacks():
                extruder_stack.propertyChanged.connect(self._onPropertyChanged)
            self._onPropertyChanged("support_angle", "value")  # Force an re-evaluation

    def _onPropertyChanged(self, key: str, property_name: str) -> None:
        if key != "support_angle" or property_name != "value":
            return
        # As the rendering is called a *lot* we really, dont want to re-evaluate the property every time. So we store em!
        global_container_stack = Application.getInstance().getGlobalContainerStack()
        if global_container_stack:
            support_extruder_nr = global_container_stack.getExtruderPositionValueWithDefault("support_extruder_nr")
            support_angle_stack = global_container_stack.extruders.get(str(support_extruder_nr))
            if support_angle_stack:
                self._support_angle = support_angle_stack.getProperty("support_angle", "value")

    def beginRendering(self):
        scene = self.getController().getScene()
        renderer = self.getRenderer()

        if not self._extruders_model:
            self._extruders_model = Application.getInstance().getExtrudersModel()

        if not self._theme:
            self._theme = Application.getInstance().getTheme()

        if not self._enabled_shader:
            self._enabled_shader = OpenGL.getInstance().createShaderProgram(Resources.getPath(Resources.Shaders, "overhang.shader"))
            self._enabled_shader.setUniformValue("u_overhangColor", Color(*self._theme.getColor("model_overhang").getRgb()))

        if not self._disabled_shader:
            self._disabled_shader = OpenGL.getInstance().createShaderProgram(Resources.getPath(Resources.Shaders, "striped.shader"))
            self._disabled_shader.setUniformValue("u_diffuseColor1", Color(*self._theme.getColor("model_unslicable").getRgb()))
            self._disabled_shader.setUniformValue("u_diffuseColor2", Color(*self._theme.getColor("model_unslicable_alt").getRgb()))
            self._disabled_shader.setUniformValue("u_width", 50.0)

        if not self._non_printing_shader:
            self._non_printing_shader = OpenGL.getInstance().createShaderProgram(Resources.getPath(Resources.Shaders, "transparent_object.shader"))
            self._non_printing_shader.setUniformValue("u_diffuseColor", Color(*self._theme.getColor("model_non_printing").getRgb()))
            self._non_printing_shader.setUniformValue("u_opacity", 0.6)

        if not self._support_mesh_shader:
            self._support_mesh_shader = OpenGL.getInstance().createShaderProgram(Resources.getPath(Resources.Shaders, "striped.shader"))
            self._support_mesh_shader.setUniformValue("u_vertical_stripes", True)
            self._support_mesh_shader.setUniformValue("u_width", 5.0)

        global_container_stack = Application.getInstance().getGlobalContainerStack()
        if global_container_stack:
            if Application.getInstance().getPreferences().getValue("view/show_overhang"):
                # Make sure the overhang angle is valid before passing it to the shader
                if self._support_angle is not None and self._support_angle >= 0 and self._support_angle <= 90:
                    self._enabled_shader.setUniformValue("u_overhangAngle", math.cos(math.radians(90 - self._support_angle)))
                else:
                    self._enabled_shader.setUniformValue("u_overhangAngle", math.cos(math.radians(0))) #Overhang angle of 0 causes no area at all to be marked as overhang.
            else:
                self._enabled_shader.setUniformValue("u_overhangAngle", math.cos(math.radians(0)))

        for node in DepthFirstIterator(scene.getRoot()):
            if not node.render(renderer):
                if node.getMeshData() and node.isVisible() and not node.callDecoration("getLayerData"):
                    uniforms = {}
                    shade_factor = 1.0

                    per_mesh_stack = node.callDecoration("getStack")

                    extruder_index = node.callDecoration("getActiveExtruderPosition")
                    if extruder_index is None:
                        extruder_index = "0"
                    extruder_index = int(extruder_index)

                    # Use the support extruder instead of the active extruder if this is a support_mesh
                    if per_mesh_stack:
                        if per_mesh_stack.getProperty("support_mesh", "value"):
                            extruder_index = int(global_container_stack.getExtruderPositionValueWithDefault("support_extruder_nr"))

                    try:
                        material_color = self._extruders_model.getItem(extruder_index)["color"]
                    except KeyError:
                        material_color = self._extruders_model.defaultColors[0]

                    if extruder_index != ExtruderManager.getInstance().activeExtruderIndex:
                        # Shade objects that are printed with the non-active extruder 25% darker
                        shade_factor = 0.6

                    try:
                        # Colors are passed as rgb hex strings (eg "#ffffff"), and the shader needs
                        # an rgba list of floats (eg [1.0, 1.0, 1.0, 1.0])
                        uniforms["diffuse_color"] = [
                            shade_factor * int(material_color[1:3], 16) / 255,
                            shade_factor * int(material_color[3:5], 16) / 255,
                            shade_factor * int(material_color[5:7], 16) / 255,
                            1.0
                        ]

                        # Color the currently selected face-id.
                        face = Selection.getSelectedFace()
<<<<<<< HEAD
                        uniforms["selected_face"] = (Selection.maxFaceSelectionId() + 1) if not face or node != face[0] else face[1]
=======
                        uniforms["selected_face"] = Selection.getEndFaceSelectionId() if not face or node != face[0] else face[1]
>>>>>>> efbcdcc8
                    except ValueError:
                        pass

                    if node.callDecoration("isNonPrintingMesh"):
                        if per_mesh_stack and (per_mesh_stack.getProperty("infill_mesh", "value") or per_mesh_stack.getProperty("cutting_mesh", "value")):
                            renderer.queueNode(node, shader = self._non_printing_shader, uniforms = uniforms, transparent = True)
                        else:
                            renderer.queueNode(node, shader = self._non_printing_shader, transparent = True)
                    elif getattr(node, "_outside_buildarea", False):
                        renderer.queueNode(node, shader = self._disabled_shader)
                    elif per_mesh_stack and per_mesh_stack.getProperty("support_mesh", "value"):
                        # Render support meshes with a vertical stripe that is darker
                        shade_factor = 0.6
                        uniforms["diffuse_color_2"] = [
                            uniforms["diffuse_color"][0] * shade_factor,
                            uniforms["diffuse_color"][1] * shade_factor,
                            uniforms["diffuse_color"][2] * shade_factor,
                            1.0
                        ]
                        renderer.queueNode(node, shader = self._support_mesh_shader, uniforms = uniforms)
                    else:
                        renderer.queueNode(node, shader = self._enabled_shader, uniforms = uniforms)
                if node.callDecoration("isGroup") and Selection.isSelected(node):
                    renderer.queueNode(scene.getRoot(), mesh = node.getBoundingBoxMesh(), mode = RenderBatch.RenderMode.LineLoop)

    def endRendering(self):
        pass<|MERGE_RESOLUTION|>--- conflicted
+++ resolved
@@ -142,11 +142,7 @@
 
                         # Color the currently selected face-id.
                         face = Selection.getSelectedFace()
-<<<<<<< HEAD
-                        uniforms["selected_face"] = (Selection.maxFaceSelectionId() + 1) if not face or node != face[0] else face[1]
-=======
-                        uniforms["selected_face"] = Selection.getEndFaceSelectionId() if not face or node != face[0] else face[1]
->>>>>>> efbcdcc8
+                        uniforms["selected_face"] = (Selection.getMaxFaceSelectionId() + 1) if not face or node != face[0] else face[1]
                     except ValueError:
                         pass
 
