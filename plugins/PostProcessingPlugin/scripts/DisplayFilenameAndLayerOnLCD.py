# Cura PostProcessingPlugin
# Author:   Amanda de Castilho
# Date:     August 28, 2018
# Modified: November 16, 2018 by Joshua Pope-Lewis

# Description:  This plugin shows custom messages about your print on the Status bar...
#               Please look at the 3 options
#               - Scolling (SCROLL_LONG_FILENAMES) if enabled in Marlin and you arent printing a small item select this option.
#               - Name: By default it will use the name generated by Cura (EG: TT_Test_Cube) - Type a custom name in here
#               - Max Layer: Enabling this will show how many layers are in the entire print (EG: Layer 1 of 265!)

from ..Script import Script
from UM.Application import Application

class DisplayFilenameAndLayerOnLCD(Script):
    def __init__(self):
        super().__init__()

    def getSettingDataString(self):
        return """{
            "name": "Display Filename And Layer On LCD",
            "key": "DisplayFilenameAndLayerOnLCD",
            "metadata": {},
            "version": 2,
            "settings":
            {
                "scroll":
                {
                    "label": "Scroll enabled/Small layers?",
                    "description": "If SCROLL_LONG_FILENAMES is enabled select this setting however, if the model is small disable this setting!",
                    "type": "bool",
                    "default_value": false
                },
                "name":
                {
                    "label": "Text to display:",
                    "description": "By default the current filename will be displayed on the LCD. Enter text here to override the filename and display something else.",
                    "type": "str",
                    "default_value": ""
                },
                "maxlayer":
                {
                    "label": "Display max layer?:",
                    "description": "Display how many layers are in the entire print on status bar?",
                    "type": "bool",
                    "default_value": true
                }
            }
        }"""
    
    def execute(self, data):
        if self.getSettingValueByKey("name") != "":
            name = self.getSettingValueByKey("name")
        else:
<<<<<<< HEAD
            name = Application.getInstance().getPrintInformation().jobName       
        lcd_text = "M117 " + name + " layer "
=======
            name = Application.getInstance().getPrintInformation().jobName
        if not self.getSettingValueByKey("scroll"):
            if self.getSettingValueByKey("maxlayer"):
                lcd_text = "M117 Layer "
            else:
                lcd_text = "M117 Printing Layer "
        else:
            lcd_text = "M117 Printing " + name + " - Layer "   
>>>>>>> 10643da5
        i = 0
        for layer in data:
            display_text = lcd_text + str(i)
            layer_index = data.index(layer)
            lines = layer.split("\n")
            for line in lines:
                if line.startswith(";LAYER_COUNT:"):
                    max_layer = line
                    max_layer = max_layer.split(":")[1]
                if line.startswith(";LAYER:"):
                    if self.getSettingValueByKey("maxlayer"):
                        display_text = display_text + " of " + max_layer
                    else:
                        display_text = display_text + "!"
                    line_index = lines.index(line)
                    lines.insert(line_index + 1, display_text)
                    i += 1
            final_lines = "\n".join(lines)
            data[layer_index] = final_lines
            
        return data<|MERGE_RESOLUTION|>--- conflicted
+++ resolved
@@ -52,10 +52,6 @@
         if self.getSettingValueByKey("name") != "":
             name = self.getSettingValueByKey("name")
         else:
-<<<<<<< HEAD
-            name = Application.getInstance().getPrintInformation().jobName       
-        lcd_text = "M117 " + name + " layer "
-=======
             name = Application.getInstance().getPrintInformation().jobName
         if not self.getSettingValueByKey("scroll"):
             if self.getSettingValueByKey("maxlayer"):
@@ -64,7 +60,6 @@
                 lcd_text = "M117 Printing Layer "
         else:
             lcd_text = "M117 Printing " + name + " - Layer "   
->>>>>>> 10643da5
         i = 0
         for layer in data:
             display_text = lcd_text + str(i)
