--- conflicted
+++ resolved
@@ -139,23 +139,9 @@
         return stroke_image, (int(min_pt[0] + 0.5), int(min_pt[1] + 0.5))
 
     def getPaintType(self) -> str:
-<<<<<<< HEAD
-        paint_view = self._getPaintView()
-        if paint_view is None:
-            return ""
-
-        return paint_view.getPaintType()
+        return self._view.getPaintType()
 
     def setPaintType(self, paint_type: str) -> None:
-        paint_view = self._getPaintView()
-        if paint_view is None:
-            return
-
-=======
-        return self._view.getPaintType()
-
-    def setPaintType(self, paint_type: str) -> None:
->>>>>>> ca6ae3ca
         if paint_type != self.getPaintType():
             self._view.setPaintType(paint_type)
 
@@ -193,21 +179,14 @@
     def getCanUndo(self) -> bool:
         return self._view.canUndo()
 
+    def getCanRedo(self) -> bool:
+        return self._view.canRedo()
+
     def getState(self) -> int:
         return self._state
 
-<<<<<<< HEAD
-    def undoStackAction(self, redo_instead: bool) -> bool:
-        paint_view = self._getPaintView()
-        if paint_view is None:
-            return False
-=======
     def _onCanUndoChanged(self):
         self.propertyChanged.emit()
->>>>>>> ca6ae3ca
-
-    def getCanRedo(self) -> bool:
-        return self._view.canRedo()
 
     def _onCanRedoChanged(self):
         self.propertyChanged.emit()
@@ -216,16 +195,9 @@
         self._view.undoStroke()
         self._updateScene()
 
-<<<<<<< HEAD
-    def clear(self) -> None:
-        paintview = self._getPaintView()
-        if paintview is None:
-            return
-=======
     def redoStackAction(self) -> None:
         self._view.redoStroke()
         self._updateScene()
->>>>>>> ca6ae3ca
 
     def clear(self) -> None:
         width, height = self._view.getUvTexDimensions()
@@ -236,13 +208,6 @@
         self._updateScene()
 
     @staticmethod
-<<<<<<< HEAD
-    def _getPaintView() -> Optional[PaintView]:
-        paint_view = Application.getInstance().getController().getActiveView()
-        if paint_view is None or paint_view.getPluginId() != "PaintTool":
-            return None
-        return cast(PaintView, paint_view)
-=======
     def _get_intersect_ratio_via_pt(a: numpy.ndarray, pt: numpy.ndarray, b: numpy.ndarray, c: numpy.ndarray) -> float:
         # compute the intersection of (param) A - pt with (param) B - (param) C
         if all(a == pt) or all(b == c) or all(a == c) or all(a == b):
@@ -275,7 +240,6 @@
         if a_intersect_dist == 0:
             return 1.0
         return numpy.linalg.norm(pt - intersect) / a_intersect_dist
->>>>>>> ca6ae3ca
 
     def _nodeTransformChanged(self, *args) -> None:
         self._cache_dirty = True
@@ -427,13 +391,6 @@
                 else:
                     self._mouse_held = True
 
-<<<<<<< HEAD
-            paintview = self._getPaintView()
-            if paintview is None:
-                return False
-
-=======
->>>>>>> ca6ae3ca
             if not self._faces_selection_pass:
                 self._faces_selection_pass = CuraApplication.getInstance().getRenderer().getRenderPass("selection_faces")
                 if not self._faces_selection_pass:
@@ -470,36 +427,13 @@
                 self._last_world_coords = world_coords
                 self._last_face_id = face_id
 
-<<<<<<< HEAD
             uv_areas = self._getUvAreasForStroke(self._last_face_id, face_id, self._last_world_coords, world_coords)
             if len(uv_areas) == 0:
                 return False
             stroke_img, (start_x, start_y) = self._createStrokeImage(uv_areas)
-            paintview.addStroke(stroke_img, start_x, start_y, self._brush_color)
+            self._view.addStroke(stroke_img, start_x, start_y, self._brush_color, is_moved)
 
             self._last_world_coords = world_coords
-=======
-            substrokes = []
-            if face_id == self._last_face_id:
-                substrokes.append((self._last_text_coords, texcoords))
-            else:
-                self._iteratateSplitSubstroke(node, substrokes,
-                                              (self._last_mouse_coords, (self._last_face_id, self._last_text_coords)),
-                                              ((mouse_evt.x, mouse_evt.y), (face_id, texcoords)))
-
-            w, h = self._view.getUvTexDimensions()
-            for start_coords, end_coords in substrokes:
-                sub_image, (start_x, start_y) = self._createStrokeImage(
-                    start_coords[0] * w,
-                    start_coords[1] * h,
-                    end_coords[0] * w,
-                    end_coords[1] * h
-                )
-                self._view.addStroke(sub_image, start_x, start_y, self._brush_color, is_moved)
-
-            self._last_text_coords = texcoords
-            self._last_mouse_coords = (mouse_evt.x, mouse_evt.y)
->>>>>>> ca6ae3ca
             self._last_face_id = face_id
             self._updateScene(node)
             return True
