# Copyright (c) 2025 UltiMaker
# Cura is released under the terms of the LGPLv3 or higher.

import os
from PyQt6.QtCore import QRect
from typing import Optional, List, Tuple, Dict, cast

from PyQt6.QtGui import QImage, QColor, QPainter

from cura.CuraApplication import CuraApplication
from cura.BuildVolume import BuildVolume
<<<<<<< HEAD
from Machines.Models.ExtrudersModel import ExtrudersModel
=======
from cura.CuraView import CuraView
>>>>>>> e69a4369
from UM.PluginRegistry import PluginRegistry
from UM.View.GL.ShaderProgram import ShaderProgram
from UM.View.GL.Texture import Texture
from UM.Scene.Iterator.DepthFirstIterator import DepthFirstIterator
from UM.Scene.Selection import Selection
from UM.View.GL.OpenGL import OpenGL
from UM.i18n import i18nCatalog
from UM.Math.Color import Color

catalog = i18nCatalog("cura")


class PaintView(CuraView):
    """View for model-painting."""

    UNDO_STACK_SIZE = 1024

    class PaintType:
        def __init__(self, display_color: Color, value: int):
            self.display_color: Color = display_color
            self.value: int = value

    def __init__(self) -> None:
        super().__init__(use_empty_menu_placeholder = True)
        self._paint_shader: Optional[ShaderProgram] = None
        self._current_paint_texture: Optional[Texture] = None
        self._current_bits_ranges: tuple[int, int] = (0, 0)
        self._current_paint_type = ""
        self._paint_modes: Dict[str, Dict[str, "PaintView.PaintType"]] = {}

        self._stroke_undo_stack: List[Tuple[QImage, int, int]] = []
        self._stroke_redo_stack: List[Tuple[QImage, int, int]] = []

        self._force_opaque_mask = QImage(2, 2, QImage.Format.Format_Mono)
        self._force_opaque_mask.fill(1)

        application = CuraApplication.getInstance()
        application.engineCreatedSignal.connect(self._makePaintModes)
        self._scene = application.getController().getScene()

<<<<<<< HEAD
        self._solid_view = None

        self._extruders_model: Optional[ExtrudersModel] = None

=======
>>>>>>> e69a4369
    def _makePaintModes(self):
        application = CuraApplication.getInstance()

        self._extruders_model = application.getExtrudersModel()
        self._extruders_model.modelChanged.connect(self._onExtrudersChanged)

        theme = application.getTheme()
        usual_types = {"none":      self.PaintType(Color(*theme.getColor("paint_normal_area").getRgb()), 0),
                       "preferred": self.PaintType(Color(*theme.getColor("paint_preferred_area").getRgb()), 1),
                       "avoid":     self.PaintType(Color(*theme.getColor("paint_avoid_area").getRgb()), 2)}
        self._paint_modes = {
            "seam":    usual_types,
            "support": usual_types,
            "extruder": self._makeExtrudersColors(),
        }

        self._current_paint_type = "seam"

    def _makeExtrudersColors(self) -> Dict[str, "PaintView.PaintType"]:
        extruders_colors: Dict[str, "PaintView.PaintType"] = {}

        for extruder_item in self._extruders_model.items:
            if "color" in extruder_item:
                material_color = extruder_item["color"]
            else:
                material_color = self._extruders_model.defaultColors[0]

            index = extruder_item["index"]
            extruders_colors[str(index)] = self.PaintType(Color(*QColor(material_color).getRgb()), index)

        return extruders_colors

    def _onExtrudersChanged(self) -> None:
        if self._paint_modes is None:
            return

        self._paint_modes["extruder"] = self._makeExtrudersColors()

        controller = CuraApplication.getInstance().getController()
        if controller.getActiveView() != self:
            return

        selected_objects = Selection.getAllSelectedObjects()
        if len(selected_objects) != 1:
            return

        controller.getScene().sceneChanged.emit(selected_objects[0])

    def _checkSetup(self):
        if not self._paint_shader:
            shader_filename = os.path.join(PluginRegistry.getInstance().getPluginPath("PaintTool"), "paint.shader")
            self._paint_shader = OpenGL.getInstance().createShaderProgram(shader_filename)

    def _forceOpaqueDeepCopy(self, image: QImage):
        res = QImage(image.width(), image.height(), QImage.Format.Format_RGBA8888)
        res.fill(QColor(255, 255, 255, 255))
        painter = QPainter(res)
        painter.setRenderHint(QPainter.RenderHint.Antialiasing, False)
        painter.setCompositionMode(QPainter.CompositionMode.CompositionMode_SourceOver)
        painter.drawImage(0, 0, image)
        painter.end()
        res.setAlphaChannel(self._force_opaque_mask.scaled(image.width(), image.height()))
        return res

    def addStroke(self, stroke_mask: QImage, start_x: int, start_y: int, brush_color: str) -> None:
        if self._current_paint_texture is None or self._current_paint_texture.getImage() is None:
            return

        self._prepareDataMapping()

        actual_image = self._current_paint_texture.getImage()

        bit_range_start, bit_range_end = self._current_bits_ranges
        set_value = self._paint_modes[self._current_paint_type][brush_color].value << self._current_bits_ranges[0]
        full_int32 = 0xffffffff
        clear_mask = full_int32 ^ (((full_int32 << (32 - 1 - (bit_range_end - bit_range_start))) & full_int32) >> (32 - 1 - bit_range_end))
        image_rect = QRect(0, 0, stroke_mask.width(), stroke_mask.height())

        clear_bits_image = stroke_mask.copy()
        clear_bits_image.invertPixels()
        painter = QPainter(clear_bits_image)
        painter.setCompositionMode(QPainter.CompositionMode.CompositionMode_Lighten)
        painter.fillRect(image_rect, clear_mask)
        painter.end()

        set_value_image = stroke_mask.copy()
        painter = QPainter(set_value_image)
        painter.setCompositionMode(QPainter.CompositionMode.CompositionMode_Multiply)
        painter.fillRect(image_rect, set_value)
        painter.end()

        stroked_image = actual_image.copy(start_x, start_y, stroke_mask.width(), stroke_mask.height())
        painter = QPainter(stroked_image)
        painter.setCompositionMode(QPainter.CompositionMode.RasterOp_SourceAndDestination)
        painter.drawImage(0, 0, clear_bits_image)
        painter.setCompositionMode(QPainter.CompositionMode.RasterOp_SourceOrDestination)
        painter.drawImage(0, 0, set_value_image)
        painter.end()

        self._stroke_redo_stack.clear()
        if len(self._stroke_undo_stack) >= PaintView.UNDO_STACK_SIZE:
            self._stroke_undo_stack.pop(0)
        undo_image = self._forceOpaqueDeepCopy(self._current_paint_texture.setSubImage(stroked_image, start_x, start_y))
        if undo_image is not None:
            self._stroke_undo_stack.append((undo_image, start_x, start_y))

    def _applyUndoStacksAction(self, from_stack: List[Tuple[QImage, int, int]], to_stack: List[Tuple[QImage, int, int]]) -> bool:
        if len(from_stack) <= 0 or self._current_paint_texture is None:
            return False
        from_image, x, y = from_stack.pop()
        to_image = self._forceOpaqueDeepCopy(self._current_paint_texture.setSubImage(from_image, x, y))
        if to_image is None:
            return False
        if len(to_stack) >= PaintView.UNDO_STACK_SIZE:
            to_stack.pop(0)
        to_stack.append((to_image, x, y))
        return True

    def undoStroke(self) -> bool:
        return self._applyUndoStacksAction(self._stroke_undo_stack, self._stroke_redo_stack)

    def redoStroke(self) -> bool:
        return self._applyUndoStacksAction(self._stroke_redo_stack, self._stroke_undo_stack)

    def getUvTexDimensions(self):
        if self._current_paint_texture is not None:
            return self._current_paint_texture.getWidth(), self._current_paint_texture.getHeight()
        return 0, 0

    def getPaintType(self) -> str:
        return self._current_paint_type

    def setPaintType(self, paint_type: str) -> None:
        self._current_paint_type = paint_type
        self._prepareDataMapping()

    def _prepareDataMapping(self):
        node = Selection.getAllSelectedObjects()[0]
        if node is None:
            return

        paint_data_mapping = node.callDecoration("getTextureDataMapping")

        if self._current_paint_type not in paint_data_mapping:
            new_mapping = self._add_mapping(paint_data_mapping, len(self._paint_modes[self._current_paint_type]))
            paint_data_mapping[self._current_paint_type] = new_mapping
            node.callDecoration("setTextureDataMapping", paint_data_mapping)

        self._current_bits_ranges = paint_data_mapping[self._current_paint_type]

    @staticmethod
    def _add_mapping(actual_mapping: Dict[str, tuple[int, int]], nb_storable_values: int) -> tuple[int, int]:
        start_index = 0
        if actual_mapping:
            start_index = max(end_index for _, end_index in actual_mapping.values()) + 1

        end_index = start_index + int.bit_length(nb_storable_values - 1) - 1

        return start_index, end_index

    def beginRendering(self) -> None:
        if self._current_paint_type not in self._paint_modes:
            return

        self._checkSetup()
        renderer = self.getRenderer()

        for node in DepthFirstIterator(self._scene.getRoot()):
            if isinstance(node, BuildVolume):
                node.render(renderer)

        paint_batch = renderer.createRenderBatch(shader=self._paint_shader)
        renderer.addRenderBatch(paint_batch)

        for node in Selection.getAllSelectedObjects():
            paint_batch.addItem(node.getWorldTransformation(copy=False), node.getMeshData(), normal_transformation=node.getCachedNormalMatrix())
            self._current_paint_texture = node.callDecoration("getPaintTexture")
            self._paint_shader.setTexture(0, self._current_paint_texture)

        self._paint_shader.setUniformValue("u_bitsRangesStart", self._current_bits_ranges[0])
        self._paint_shader.setUniformValue("u_bitsRangesEnd", self._current_bits_ranges[1])

        colors = [paint_type_obj.display_color for paint_type_obj in self._paint_modes[self._current_paint_type].values()]
        colors_values = [[int(color_part * 255) for color_part in [color.r, color.g, color.b]] for color in colors]
        self._paint_shader.setUniformValueArray("u_renderColors", colors_values)<|MERGE_RESOLUTION|>--- conflicted
+++ resolved
@@ -9,11 +9,8 @@
 
 from cura.CuraApplication import CuraApplication
 from cura.BuildVolume import BuildVolume
-<<<<<<< HEAD
+from cura.CuraView import CuraView
 from Machines.Models.ExtrudersModel import ExtrudersModel
-=======
-from cura.CuraView import CuraView
->>>>>>> e69a4369
 from UM.PluginRegistry import PluginRegistry
 from UM.View.GL.ShaderProgram import ShaderProgram
 from UM.View.GL.Texture import Texture
@@ -54,13 +51,8 @@
         application.engineCreatedSignal.connect(self._makePaintModes)
         self._scene = application.getController().getScene()
 
-<<<<<<< HEAD
-        self._solid_view = None
-
         self._extruders_model: Optional[ExtrudersModel] = None
 
-=======
->>>>>>> e69a4369
     def _makePaintModes(self):
         application = CuraApplication.getInstance()
 
