# Copyright (c) 2018 Ultimaker B.V.
# Cura is released under the terms of the LGPLv3 or higher.

from configparser import ConfigParser
import zipfile
import os
<<<<<<< HEAD
import threading
from typing import List, Tuple
=======
>>>>>>> b78b6b2c

import xml.etree.ElementTree as ET

from UM.Workspace.WorkspaceReader import WorkspaceReader
from UM.Application import Application

from UM.Logger import Logger
from UM.i18n import i18nCatalog
from UM.Signal import postponeSignals, CompressTechnique
from UM.Settings.ContainerStack import ContainerStack
from UM.Settings.DefinitionContainer import DefinitionContainer
from UM.Settings.InstanceContainer import InstanceContainer
from UM.Settings.ContainerRegistry import ContainerRegistry
from UM.MimeTypeDatabase import MimeTypeDatabase
from UM.Job import Job
from UM.Preferences import Preferences

from cura.Settings.CuraStackBuilder import CuraStackBuilder
from cura.Settings.ExtruderStack import ExtruderStack
from cura.Settings.GlobalStack import GlobalStack
from cura.Settings.CuraContainerStack import _ContainerIndexes
from cura.CuraApplication import CuraApplication
from cura.Utils.Threading import call_on_qt_thread

from .WorkspaceDialog import WorkspaceDialog

i18n_catalog = i18nCatalog("cura")


class ContainerInfo:
    def __init__(self, file_name: str, serialized: str, parser: ConfigParser):
        self.file_name = file_name
        self.serialized = serialized
        self.parser = parser
        self.container = None
        self.definition_id = None


class QualityChangesInfo:
    def __init__(self):
        self.name = None
        self.global_info = None
        self.extruder_info_dict = {}


class MachineInfo:
    def __init__(self):
        self.container_id = None
        self.name = None
        self.definition_id = None
        self.quality_type = None
        self.custom_quality_name = None
        self.quality_changes_info = None
        self.variant_info = None

        self.definition_changes_info = None
        self.user_changes_info = None

        self.extruder_info_dict = {}


class ExtruderInfo:
    def __init__(self):
        self.position = None
        self.enabled = True
        self.variant_info = None
        self.root_material_id = None

        self.definition_changes_info = None
        self.user_changes_info = None


##    Base implementation for reading 3MF workspace files.
class ThreeMFWorkspaceReader(WorkspaceReader):
    def __init__(self):
        super().__init__()
        self._supported_extensions = [".3mf"]
        self._dialog = WorkspaceDialog()
        self._3mf_mesh_reader = None
        self._container_registry = ContainerRegistry.getInstance()

        # suffixes registered with the MineTypes don't start with a dot '.'
        self._definition_container_suffix = "." + ContainerRegistry.getMimeTypeForContainer(DefinitionContainer).preferredSuffix
        self._material_container_suffix = None # We have to wait until all other plugins are loaded before we can set it
        self._instance_container_suffix = "." + ContainerRegistry.getMimeTypeForContainer(InstanceContainer).preferredSuffix
        self._container_stack_suffix = "." + ContainerRegistry.getMimeTypeForContainer(ContainerStack).preferredSuffix
        self._extruder_stack_suffix = "." + ContainerRegistry.getMimeTypeForContainer(ExtruderStack).preferredSuffix
        self._global_stack_suffix = "." + ContainerRegistry.getMimeTypeForContainer(GlobalStack).preferredSuffix

        # Certain instance container types are ignored because we make the assumption that only we make those types
        # of containers. They are:
        #  - quality
        #  - variant
        self._ignored_instance_container_types = {"quality", "variant"}

        self._resolve_strategies = {}

        self._id_mapping = {}

        # In Cura 2.5 and 2.6, the empty profiles used to have those long names
        self._old_empty_profile_id_dict = {"empty_%s" % k: "empty" for k in ["material", "variant"]}

        self._is_same_machine_type = False
        self._old_new_materials = {}
        self._materials_to_select = {}
        self._machine_info = None

    def _clearState(self):
        self._is_same_machine_type = False
        self._id_mapping = {}
        self._old_new_materials = {}
        self._materials_to_select = {}
        self._machine_info = None

    ##  Get a unique name based on the old_id. This is different from directly calling the registry in that it caches results.
    #   This has nothing to do with speed, but with getting consistent new naming for instances & objects.
    def getNewId(self, old_id):
        if old_id not in self._id_mapping:
            self._id_mapping[old_id] = self._container_registry.uniqueName(old_id)
        return self._id_mapping[old_id]

    ##  Separates the given file list into a list of GlobalStack files and a list of ExtruderStack files.
    #
    #   In old versions, extruder stack files have the same suffix as container stack files ".stack.cfg".
    #
    def _determineGlobalAndExtruderStackFiles(self, project_file_name: str, file_list: List[str]) -> Tuple[str, List[str]]:
        archive = zipfile.ZipFile(project_file_name, "r")

        global_stack_file_list = [name for name in file_list if name.endswith(self._global_stack_suffix)]
        extruder_stack_file_list = [name for name in file_list if name.endswith(self._extruder_stack_suffix)]

        # separate container stack files and extruder stack files
        files_to_determine = [name for name in file_list if name.endswith(self._container_stack_suffix)]
        for file_name in files_to_determine:
            # FIXME: HACK!
            # We need to know the type of the stack file, but we can only know it if we deserialize it.
            # The default ContainerStack.deserialize() will connect signals, which is not desired in this case.
            # Since we know that the stack files are INI files, so we directly use the ConfigParser to parse them.
            serialized = archive.open(file_name).read().decode("utf-8")
            stack_config = ConfigParser(interpolation = None)
            stack_config.read_string(serialized)

            # sanity check
            if not stack_config.has_option("metadata", "type"):
                Logger.log("e", "%s in %s doesn't seem to be valid stack file", file_name, project_file_name)
                continue

            stack_type = stack_config.get("metadata", "type")
            if stack_type == "extruder_train":
                extruder_stack_file_list.append(file_name)
            elif stack_type == "machine":
                global_stack_file_list.append(file_name)
            else:
                Logger.log("w", "Unknown container stack type '%s' from %s in %s",
                           stack_type, file_name, project_file_name)

        if len(global_stack_file_list) > 1:
            Logger.log("e", "More than one global stack file found: [{file_list}]".format(file_list = global_stack_file_list))
            #But we can recover by just getting the first global stack file.
        if len(global_stack_file_list) == 0:
            Logger.log("e", "No global stack file found!")
            raise FileNotFoundError("No global stack file found!")

        return global_stack_file_list[0], extruder_stack_file_list

    ##  read some info so we can make decisions
    #   \param file_name
    #   \param show_dialog  In case we use preRead() to check if a file is a valid project file, we don't want to show a dialog.
    def preRead(self, file_name, show_dialog=True, *args, **kwargs):
        self._clearState()

        self._3mf_mesh_reader = Application.getInstance().getMeshFileHandler().getReaderForFile(file_name)
        if self._3mf_mesh_reader and self._3mf_mesh_reader.preRead(file_name) == WorkspaceReader.PreReadResult.accepted:
            pass
        else:
            Logger.log("w", "Could not find reader that was able to read the scene data for 3MF workspace")
            return WorkspaceReader.PreReadResult.failed

        self._machine_info = MachineInfo()
        machine_type = ""
        variant_type_name = i18n_catalog.i18nc("@label", "Nozzle")

        # Check if there are any conflicts, so we can ask the user.
        archive = zipfile.ZipFile(file_name, "r")
        cura_file_names = [name for name in archive.namelist() if name.startswith("Cura/")]

        resolve_strategy_keys = ["machine", "material", "quality_changes"]
        self._resolve_strategies = {k: None for k in resolve_strategy_keys}
        containers_found_dict = {k: False for k in resolve_strategy_keys}

        #
        # Read definition containers
        #
        machine_definition_id = None
        machine_definition_container_count = 0
        extruder_definition_container_count = 0
        definition_container_files = [name for name in cura_file_names if name.endswith(self._definition_container_suffix)]
        for definition_container_file in definition_container_files:
            container_id = self._stripFileToId(definition_container_file)
            definitions = self._container_registry.findDefinitionContainersMetadata(id = container_id)
            serialized = archive.open(definition_container_file).read().decode("utf-8")

            if not definitions:
                definition_container = DefinitionContainer.deserializeMetadata(serialized, container_id)[0]
            else:
                definition_container = definitions[0]

            definition_container_type = definition_container.get("type")
            if definition_container_type == "machine":
                machine_definition_id = container_id
                machine_type = definition_container["name"]
                variant_type_name = definition_container.get("variants_name", variant_type_name)

                machine_definition_container_count += 1
            elif definition_container_type == "extruder":
                extruder_definition_container_count += 1
            else:
                Logger.log("w", "Unknown definition container type %s for %s",
                           definition_container_type, definition_container_file)
            Job.yieldThread()

        if machine_definition_container_count != 1:
            return WorkspaceReader.PreReadResult.failed  # Not a workspace file but ordinary 3MF.

        material_labels = []
        material_conflict = False
        xml_material_profile = self._getXmlProfileClass()
        reverse_material_id_dict = {}
        if self._material_container_suffix is None:
            self._material_container_suffix = ContainerRegistry.getMimeTypeForContainer(xml_material_profile).preferredSuffix
        if xml_material_profile:
            material_container_files = [name for name in cura_file_names if name.endswith(self._material_container_suffix)]
            for material_container_file in material_container_files:
                container_id = self._stripFileToId(material_container_file)

                serialized = archive.open(material_container_file).read().decode("utf-8")
                metadata_list = xml_material_profile.deserializeMetadata(serialized, container_id)
                reverse_map = {metadata["id"]: container_id for metadata in metadata_list}
                reverse_material_id_dict.update(reverse_map)

                material_labels.append(self._getMaterialLabelFromSerialized(serialized))
                if self._container_registry.findContainersMetadata(id = container_id): #This material already exists.
                    containers_found_dict["material"] = True
                    if not self._container_registry.isReadOnly(container_id):  # Only non readonly materials can be in conflict
                        material_conflict = True
                Job.yieldThread()

        # Check if any quality_changes instance container is in conflict.
        instance_container_files = [name for name in cura_file_names if name.endswith(self._instance_container_suffix)]
        quality_name = ""
        custom_quality_name = ""
        num_settings_overriden_by_quality_changes = 0 # How many settings are changed by the quality changes
        num_user_settings = 0
        quality_changes_conflict = False

        self._machine_info.quality_changes_info = QualityChangesInfo()

        quality_changes_info_list = []
        instance_container_info_dict = {}  # id -> parser
        for instance_container_file_name in instance_container_files:
            container_id = self._stripFileToId(instance_container_file_name)

            serialized = archive.open(instance_container_file_name).read().decode("utf-8")

            # Qualities and variants don't have upgrades, so don't upgrade them
            parser = ConfigParser(interpolation = None)
            parser.read_string(serialized)
            container_type = parser["metadata"]["type"]
            if container_type not in ("quality", "variant"):
                serialized = InstanceContainer._updateSerialized(serialized, instance_container_file_name)

            parser = ConfigParser(interpolation = None)
            parser.read_string(serialized)
            container_info = ContainerInfo(instance_container_file_name, serialized, parser)
            instance_container_info_dict[container_id] = container_info

            container_type = parser["metadata"]["type"]
            if container_type == "quality_changes":
                quality_changes_info_list.append(container_info)

                if not parser.has_option("metadata", "position"):
                    self._machine_info.quality_changes_info.name = parser["general"]["name"]
                    self._machine_info.quality_changes_info.global_info = container_info
                else:
                    position = parser["metadata"]["position"]
                    self._machine_info.quality_changes_info.extruder_info_dict[position] = container_info

                custom_quality_name = parser["general"]["name"]
                values = parser["values"] if parser.has_section("values") else dict()
                num_settings_overriden_by_quality_changes += len(values)
                # Check if quality changes already exists.
                quality_changes = self._container_registry.findInstanceContainers(id = container_id)
                if quality_changes:
                    containers_found_dict["quality_changes"] = True
                    # Check if there really is a conflict by comparing the values
                    instance_container = InstanceContainer(container_id)
                    instance_container.deserialize(serialized, file_name = instance_container_file_name)
                    if quality_changes[0] != instance_container:
                        quality_changes_conflict = True
            elif container_type == "quality":
                if not quality_name:
                    quality_name = parser["general"]["name"]
            elif container_type == "user":
                num_user_settings += len(parser["values"])
            elif container_type in self._ignored_instance_container_types:
                # Ignore certain instance container types
                Logger.log("w", "Ignoring instance container [%s] with type [%s]", container_id, container_type)
                continue

            Job.yieldThread()

        if self._machine_info.quality_changes_info.global_info is None:
            self._machine_info.quality_changes_info = None

        # Load ContainerStack files and ExtruderStack files
        try:
            global_stack_file, extruder_stack_files = self._determineGlobalAndExtruderStackFiles(
                file_name, cura_file_names)
        except FileNotFoundError:
            return WorkspaceReader.PreReadResult.failed
        machine_conflict = False
        # Because there can be cases as follows:
        #  - the global stack exists but some/all of the extruder stacks DON'T exist
        #  - the global stack DOESN'T exist but some/all of the extruder stacks exist
        # To simplify this, only check if the global stack exists or not
        global_stack_id = self._stripFileToId(global_stack_file)
        serialized = archive.open(global_stack_file).read().decode("utf-8")
        machine_name = self._getMachineNameFromSerializedStack(serialized)
        stacks = self._container_registry.findContainerStacks(name = machine_name, type = "machine")
        self._is_same_machine_type = True
        existing_global_stack = None
        if stacks:
            global_stack = stacks[0]
            existing_global_stack = global_stack
            containers_found_dict["machine"] = True
            # Check if there are any changes at all in any of the container stacks.
            id_list = self._getContainerIdListFromSerialized(serialized)
            for index, container_id in enumerate(id_list):
                # take into account the old empty container IDs
                container_id = self._old_empty_profile_id_dict.get(container_id, container_id)
                if global_stack.getContainer(index).getId() != container_id:
                    machine_conflict = True
                    break
            self._is_same_machine_type = global_stack.definition.getId() == machine_definition_id

        # Get quality type
        parser = ConfigParser(interpolation = None)
        parser.read_string(serialized)
        quality_container_id = parser["containers"][str(_ContainerIndexes.Quality)]
        quality_type = "empty_quality"
        if quality_container_id not in ("empty", "empty_quality"):
            quality_type = instance_container_info_dict[quality_container_id].parser["metadata"]["quality_type"]

        # Get machine info
        serialized = archive.open(global_stack_file).read().decode("utf-8")
        serialized = GlobalStack._updateSerialized(serialized, global_stack_file)
        parser = ConfigParser(interpolation = None)
        parser.read_string(serialized)
        definition_changes_id = parser["containers"][str(_ContainerIndexes.DefinitionChanges)]
        if definition_changes_id not in ("empty", "empty_definition_changes"):
            self._machine_info.definition_changes_info = instance_container_info_dict[definition_changes_id]
        user_changes_id = parser["containers"][str(_ContainerIndexes.UserChanges)]
        if user_changes_id not in ("empty", "empty_user_changes"):
            self._machine_info.user_changes_info = instance_container_info_dict[user_changes_id]

        # Also check variant and material in case it doesn't have extruder stacks
        if not extruder_stack_files:
            position = "0"

            extruder_info = ExtruderInfo()
            extruder_info.position = position
            variant_id = parser["containers"][str(_ContainerIndexes.Variant)]
            material_id = parser["containers"][str(_ContainerIndexes.Material)]
            if variant_id not in ("empty", "empty_variant"):
                extruder_info.variant_info = instance_container_info_dict[variant_id]
            if material_id not in ("empty", "empty_material"):
                root_material_id = reverse_material_id_dict[material_id]
                extruder_info.root_material_id = root_material_id
            self._machine_info.extruder_info_dict[position] = extruder_info
        else:
            variant_id = parser["containers"][str(_ContainerIndexes.Variant)]
            if variant_id not in ("empty", "empty_variant"):
                self._machine_info.variant_info = instance_container_info_dict[variant_id]

        Job.yieldThread()

        # if the global stack is found, we check if there are conflicts in the extruder stacks
        for extruder_stack_file in extruder_stack_files:
            serialized = archive.open(extruder_stack_file).read().decode("utf-8")
            serialized = ExtruderStack._updateSerialized(serialized, extruder_stack_file)
            parser = ConfigParser(interpolation = None)
            parser.read_string(serialized)

            # The check should be done for the extruder stack that's associated with the existing global stack,
            # and those extruder stacks may have different IDs.
            # So we check according to the positions
            position = parser["metadata"]["position"]
            variant_id = parser["containers"][str(_ContainerIndexes.Variant)]
            material_id = parser["containers"][str(_ContainerIndexes.Material)]

            extruder_info = ExtruderInfo()
            extruder_info.position = position
            if parser.has_option("metadata", "enabled"):
                extruder_info.enabled = parser["metadata"]["enabled"]
            if variant_id not in ("empty", "empty_variant"):
                extruder_info.variant_info = instance_container_info_dict[variant_id]
            if material_id not in ("empty", "empty_material"):
                root_material_id = reverse_material_id_dict[material_id]
                extruder_info.root_material_id = root_material_id
            definition_changes_id = parser["containers"][str(_ContainerIndexes.DefinitionChanges)]
            if definition_changes_id not in ("empty", "empty_definition_changes"):
                extruder_info.definition_changes_info = instance_container_info_dict[definition_changes_id]
            user_changes_id = parser["containers"][str(_ContainerIndexes.UserChanges)]
            if user_changes_id not in ("empty", "empty_user_changes"):
                extruder_info.user_changes_info = instance_container_info_dict[user_changes_id]
            self._machine_info.extruder_info_dict[position] = extruder_info

            if not machine_conflict and containers_found_dict["machine"]:
                if position not in global_stack.extruders:
                    continue

                existing_extruder_stack = global_stack.extruders[position]
                # check if there are any changes at all in any of the container stacks.
                id_list = self._getContainerIdListFromSerialized(serialized)
                for index, container_id in enumerate(id_list):
                    # take into account the old empty container IDs
                    container_id = self._old_empty_profile_id_dict.get(container_id, container_id)
                    if existing_extruder_stack.getContainer(index).getId() != container_id:
                        machine_conflict = True
                        break

        num_visible_settings = 0
        try:
            temp_preferences = Preferences()
            serialized = archive.open("Cura/preferences.cfg").read().decode("utf-8")
            temp_preferences.deserialize(serialized)

            visible_settings_string = temp_preferences.getValue("general/visible_settings")
            has_visible_settings_string = visible_settings_string is not None
            if visible_settings_string is not None:
                num_visible_settings = len(visible_settings_string.split(";"))
            active_mode = temp_preferences.getValue("cura/active_mode")
            if not active_mode:
                active_mode = Preferences.getInstance().getValue("cura/active_mode")
        except KeyError:
            # If there is no preferences file, it's not a workspace, so notify user of failure.
            Logger.log("w", "File %s is not a valid workspace.", file_name)
            return WorkspaceReader.PreReadResult.failed

        # In case we use preRead() to check if a file is a valid project file, we don't want to show a dialog.
        if not show_dialog:
            return WorkspaceReader.PreReadResult.accepted

        # prepare data for the dialog
        num_extruders = extruder_definition_container_count
        if num_extruders == 0:
            num_extruders = 1  # No extruder stacks found, which means there is one extruder

        extruders = num_extruders * [""]

        quality_name = custom_quality_name if custom_quality_name else quality_name

        self._machine_info.container_id = global_stack_id
        self._machine_info.name = machine_name
        self._machine_info.definition_id = machine_definition_id
        self._machine_info.quality_type = quality_type
        self._machine_info.custom_quality_name = quality_name

        if machine_conflict and not self._is_same_machine_type:
            machine_conflict = False

        is_printer_group = False
        if machine_conflict:
            group_name = existing_global_stack.getMetaDataEntry("connect_group_name")
            if group_name is not None:
                is_printer_group = True
                machine_name = group_name

        # Show the dialog, informing the user what is about to happen.
        self._dialog.setMachineConflict(machine_conflict)
        self._dialog.setIsPrinterGroup(is_printer_group)
        self._dialog.setQualityChangesConflict(quality_changes_conflict)
        self._dialog.setMaterialConflict(material_conflict)
        self._dialog.setHasVisibleSettingsField(has_visible_settings_string)
        self._dialog.setNumVisibleSettings(num_visible_settings)
        self._dialog.setQualityName(quality_name)
        self._dialog.setQualityType(quality_type)
        self._dialog.setNumSettingsOverridenByQualityChanges(num_settings_overriden_by_quality_changes)
        self._dialog.setNumUserSettings(num_user_settings)
        self._dialog.setActiveMode(active_mode)
        self._dialog.setMachineName(machine_name)
        self._dialog.setMaterialLabels(material_labels)
        self._dialog.setMachineType(machine_type)
        self._dialog.setExtruders(extruders)
        self._dialog.setVariantType(variant_type_name)
        self._dialog.setHasObjectsOnPlate(Application.getInstance().platformActivity)
        self._dialog.show()

        # Block until the dialog is closed.
        self._dialog.waitForClose()

        if self._dialog.getResult() == {}:
            return WorkspaceReader.PreReadResult.cancelled

        self._resolve_strategies = self._dialog.getResult()
        #
        # There can be 3 resolve strategies coming from the dialog:
        #  - new:       create a new container
        #  - override:  override the existing container
        #  - None:      There is no conflict, which means containers with the same IDs may or may not be there already.
        #               If there is an existing container, there is no conflict between them, and default to "override"
        #               If there is no existing container, default to "new"
        #
        # Default values
        for key, strategy in self._resolve_strategies.items():
            if key not in containers_found_dict or strategy is not None:
                continue
            self._resolve_strategies[key] = "override" if containers_found_dict[key] else "new"

        return WorkspaceReader.PreReadResult.accepted

    ##  Read the project file
    #   Add all the definitions / materials / quality changes that do not exist yet. Then it loads
    #   all the stacks into the container registry. In some cases it will reuse the container for the global stack.
    #   It handles old style project files containing .stack.cfg as well as new style project files
    #   containing global.cfg / extruder.cfg
    #
    #   \param file_name
    @call_on_qt_thread
    def read(self, file_name):
        container_registry = ContainerRegistry.getInstance()
        signals = [container_registry.containerAdded,
                   container_registry.containerRemoved,
                   container_registry.containerMetaDataChanged]
        #
        # We now have different managers updating their lookup tables upon container changes. It is critical to make
        # sure that the managers have a complete set of data when they update.
        #
        # In project loading, lots of the container-related signals are loosely emitted, which can create timing gaps
        # for incomplete data update or other kinds of issues to happen.
        #
        # To avoid this, we postpone all signals so they don't get emitted immediately. But, please also be aware that,
        # because of this, do not expect to have the latest data in the lookup tables in project loading.
        #
        with postponeSignals(*signals, compress = CompressTechnique.NoCompression):
            return self._read(file_name)

    def _read(self, file_name):
        application = CuraApplication.getInstance()
        material_manager = application.getMaterialManager()

        archive = zipfile.ZipFile(file_name, "r")

        cura_file_names = [name for name in archive.namelist() if name.startswith("Cura/")]

        # Create a shadow copy of the preferences (we don't want all of the preferences, but we do want to re-use its
        # parsing code.
        temp_preferences = Preferences()
        serialized = archive.open("Cura/preferences.cfg").read().decode("utf-8")
        temp_preferences.deserialize(serialized)

        # Copy a number of settings from the temp preferences to the global
        global_preferences = Preferences.getInstance()

        visible_settings = temp_preferences.getValue("general/visible_settings")
        if visible_settings is None:
            Logger.log("w", "Workspace did not contain visible settings. Leaving visibility unchanged")
        else:
            global_preferences.setValue("general/visible_settings", visible_settings)
            global_preferences.setValue("cura/active_setting_visibility_preset", "custom")

        categories_expanded = temp_preferences.getValue("cura/categories_expanded")
        if categories_expanded is None:
            Logger.log("w", "Workspace did not contain expanded categories. Leaving them unchanged")
        else:
            global_preferences.setValue("cura/categories_expanded", categories_expanded)

        application.expandedCategoriesChanged.emit()  # Notify the GUI of the change

        # If a machine with the same name is of a different type, always create a new one.
        if not self._is_same_machine_type or self._resolve_strategies["machine"] != "override":
            # We need to create a new machine
            machine_name = self._container_registry.uniqueName(self._machine_info.name)

            global_stack = CuraStackBuilder.createMachine(machine_name, self._machine_info.definition_id)
            extruder_stack_dict = global_stack.extruders

            self._container_registry.addContainer(global_stack)
        else:
            # Find the machine
            global_stack = self._container_registry.findContainerStacks(name = self._machine_info.name, type = "machine")[0]
            extruder_stacks = self._container_registry.findContainerStacks(machine = global_stack.getId(),
                                                                           type = "extruder_train")
            extruder_stack_dict = {stack.getMetaDataEntry("position"): stack for stack in extruder_stacks}

        Logger.log("d", "Workspace loading is checking definitions...")
        # Get all the definition files & check if they exist. If not, add them.
        definition_container_files = [name for name in cura_file_names if name.endswith(self._definition_container_suffix)]
        for definition_container_file in definition_container_files:
            container_id = self._stripFileToId(definition_container_file)
            definitions = self._container_registry.findDefinitionContainersMetadata(id = container_id)
            if not definitions:
                definition_container = DefinitionContainer(container_id)
                definition_container.deserialize(archive.open(definition_container_file).read().decode("utf-8"),
                                                 file_name = definition_container_file)
                self._container_registry.addContainer(definition_container)
            Job.yieldThread()

        Logger.log("d", "Workspace loading is checking materials...")
        # Get all the material files and check if they exist. If not, add them.
        xml_material_profile = self._getXmlProfileClass()
        if self._material_container_suffix is None:
            self._material_container_suffix = ContainerRegistry.getMimeTypeForContainer(xml_material_profile).suffixes[0]
        if xml_material_profile:
            material_container_files = [name for name in cura_file_names if name.endswith(self._material_container_suffix)]
            for material_container_file in material_container_files:
                to_deserialize_material = False
                container_id = self._stripFileToId(material_container_file)
                need_new_name = False
                materials = self._container_registry.findInstanceContainers(id = container_id)

                if not materials:
                    # No material found, deserialize this material later and add it
                    to_deserialize_material = True
                else:
                    material_container = materials[0]
                    old_material_root_id = material_container.getMetaDataEntry("base_file")
                    if not self._container_registry.isReadOnly(old_material_root_id):  # Only create new materials if they are not read only.
                        to_deserialize_material = True

                        if self._resolve_strategies["material"] == "override":
                            # Remove the old materials and then deserialize the one from the project
                            root_material_id = material_container.getMetaDataEntry("base_file")
                            material_manager.removeMaterialByRootId(root_material_id)
                        elif self._resolve_strategies["material"] == "new":
                            # Note that we *must* deserialize it with a new ID, as multiple containers will be
                            # auto created & added.
                            container_id = self.getNewId(container_id)
                            self._old_new_materials[old_material_root_id] = container_id
                            need_new_name = True

                if to_deserialize_material:
                    material_container = xml_material_profile(container_id)
                    material_container.deserialize(archive.open(material_container_file).read().decode("utf-8"),
                                                   file_name = container_id + "." + self._material_container_suffix)
                    if need_new_name:
                        new_name = ContainerRegistry.getInstance().uniqueName(material_container.getName())
                        material_container.setName(new_name)
                    material_container.setDirty(True)
                    self._container_registry.addContainer(material_container)
                Job.yieldThread()

        # Handle quality changes if any
        self._processQualityChanges(global_stack)

        # Prepare the machine
        self._applyChangesToMachine(global_stack, extruder_stack_dict)

        Logger.log("d", "Workspace loading is notifying rest of the code of changes...")
        # Actually change the active machine.
        #
        # This is scheduled for later is because it depends on the Variant/Material/Qualitiy Managers to have the latest
        # data, but those managers will only update upon a container/container metadata changed signal. Because this
        # function is running on the main thread (Qt thread), although those "changed" signals have been emitted, but
        # they won't take effect until this function is done.
        # To solve this, we schedule _updateActiveMachine() for later so it will have the latest data.
        self._updateActiveMachine(global_stack)

        # Load all the nodes / meshdata of the workspace
        nodes = self._3mf_mesh_reader.read(file_name)
        if nodes is None:
            nodes = []

        base_file_name = os.path.basename(file_name)
        if base_file_name.endswith(".curaproject.3mf"):
            base_file_name = base_file_name[:base_file_name.rfind(".curaproject.3mf")]
        self.setWorkspaceName(base_file_name)
        return nodes

    def _processQualityChanges(self, global_stack):
        if self._machine_info.quality_changes_info is None:
            return

        application = CuraApplication.getInstance()
        quality_manager = application.getQualityManager()

        # If we have custom profiles, load them
        quality_changes_name = self._machine_info.quality_changes_info.name
        if self._machine_info.quality_changes_info is not None:
            Logger.log("i", "Loading custom profile [%s] from project file",
                       self._machine_info.quality_changes_info.name)

            # Get the correct extruder definition IDs for quality changes
            from cura.Machines.QualityManager import getMachineDefinitionIDForQualitySearch
            machine_definition_id_for_quality = getMachineDefinitionIDForQualitySearch(global_stack.definition)
            machine_definition_for_quality = self._container_registry.findDefinitionContainers(id = machine_definition_id_for_quality)[0]

            quality_changes_info = self._machine_info.quality_changes_info
            quality_changes_quality_type = quality_changes_info.global_info.parser["metadata"]["quality_type"]

            quality_changes_name = quality_changes_info.name
            create_new = self._resolve_strategies.get("quality_changes") != "override"
            if create_new:
                container_info_dict = {None: self._machine_info.quality_changes_info.global_info}
                container_info_dict.update(quality_changes_info.extruder_info_dict)

                quality_changes_name = self._container_registry.uniqueName(quality_changes_name)
                for position, container_info in container_info_dict.items():
                    extruder_stack = None
                    if position is not None:
                        extruder_stack = global_stack.extruders[position]
                    container = quality_manager._createQualityChanges(quality_changes_quality_type,
                                                                      quality_changes_name,
                                                                      global_stack, extruder_stack)
                    container_info.container = container
                    container.setDirty(True)
                    self._container_registry.addContainer(container)

                    Logger.log("d", "Created new quality changes container [%s]", container.getId())

            else:
                # Find the existing containers
                quality_changes_containers = self._container_registry.findInstanceContainers(name = quality_changes_name,
                                                                                             type = "quality_changes")
                for container in quality_changes_containers:
                    extruder_position = container.getMetaDataEntry("position")
                    if extruder_position is None:
                        quality_changes_info.global_info.container = container
                    else:
                        if extruder_position not in quality_changes_info.extruder_info_dict:
                            quality_changes_info.extruder_info_dict[extruder_position] = ContainerInfo(None, None, None)
                        container_info = quality_changes_info.extruder_info_dict[extruder_position]
                        container_info.container = container

            # If there is no quality changes for any extruder, create one.
            if not quality_changes_info.extruder_info_dict:
                container_info = ContainerInfo(None, None, None)
                quality_changes_info.extruder_info_dict["0"] = container_info
                extruder_stack = global_stack.extruders["0"]

                container = quality_manager._createQualityChanges(quality_changes_quality_type, quality_changes_name,
                                                                  global_stack, extruder_stack)
                container_info.container = container
                container.setDirty(True)
                self._container_registry.addContainer(container)

                Logger.log("d", "Created new quality changes container [%s]", container.getId())

            # Clear all existing containers
            quality_changes_info.global_info.container.clear()
            for container_info in quality_changes_info.extruder_info_dict.values():
                container_info.container.clear()

            # Loop over everything and override the existing containers
            global_info = quality_changes_info.global_info
            global_info.container.clear()  # Clear all
            for key, value in global_info.parser["values"].items():
                if not machine_definition_for_quality.getProperty(key, "settable_per_extruder"):
                    global_info.container.setProperty(key, "value", value)
                else:
                    quality_changes_info.extruder_info_dict["0"].container.setProperty(key, "value", value)

            for position, container_info in quality_changes_info.extruder_info_dict.items():
                if container_info.parser is None:
                    continue

                if container_info.container is None:
                    extruder_stack = global_stack.extruders[position]
                    container = quality_manager._createQualityChanges(quality_changes_quality_type, quality_changes_name,
                                                                      global_stack, extruder_stack)
                    container_info.container = container

                for key, value in container_info.parser["values"].items():
                    container_info.container.setProperty(key, "value", value)

        self._machine_info.quality_changes_info.name = quality_changes_name

    def _clearStack(self, stack):
        application = CuraApplication.getInstance()

        stack.definitionChanges.clear()
        stack.variant = application.empty_variant_container
        stack.material = application.empty_material_container
        stack.quality = application.empty_quality_container
        stack.qualityChanges = application.empty_quality_changes_container
        stack.userChanges.clear()

    def _applyDefinitionChanges(self, global_stack, extruder_stack_dict):
        values_to_set_for_extruders = {}
        if self._machine_info.definition_changes_info is not None:
            parser = self._machine_info.definition_changes_info.parser
            for key, value in parser["values"].items():
                if global_stack.getProperty(key, "settable_per_extruder"):
                    values_to_set_for_extruders[key] = value
                else:
                    global_stack.definitionChanges.setProperty(key, "value", value)

        for position, extruder_stack in extruder_stack_dict.items():
            if position not in self._machine_info.extruder_info_dict:
                continue

            extruder_info = self._machine_info.extruder_info_dict[position]
            if extruder_info.definition_changes_info is None:
                continue
            parser = extruder_info.definition_changes_info.parser
            for key, value in values_to_set_for_extruders.items():
                extruder_stack.definitionChanges.setProperty(key, "value", value)
            if parser is not None:
                for key, value in parser["values"].items():
                    extruder_stack.definitionChanges.setProperty(key, "value", value)

    def _applyUserChanges(self, global_stack, extruder_stack_dict):
        values_to_set_for_extruder_0 = {}
        if self._machine_info.user_changes_info is not None:
            parser = self._machine_info.user_changes_info.parser
            for key, value in parser["values"].items():
                if global_stack.getProperty(key, "settable_per_extruder"):
                    values_to_set_for_extruder_0[key] = value
                else:
                    global_stack.userChanges.setProperty(key, "value", value)

        for position, extruder_stack in extruder_stack_dict.items():
            if position not in self._machine_info.extruder_info_dict:
                continue

            extruder_info = self._machine_info.extruder_info_dict[position]
            if extruder_info.user_changes_info is not None:
                parser = self._machine_info.extruder_info_dict[position].user_changes_info.parser
                if position == "0":
                    for key, value in values_to_set_for_extruder_0.items():
                        extruder_stack.userChanges.setProperty(key, "value", value)
                if parser is not None:
                    for key, value in parser["values"].items():
                        extruder_stack.userChanges.setProperty(key, "value", value)

    def _applyVariants(self, global_stack, extruder_stack_dict):
        application = CuraApplication.getInstance()
        variant_manager = application.getVariantManager()

        if self._machine_info.variant_info is not None:
            parser = self._machine_info.variant_info.parser
            variant_name = parser["general"]["name"]

            from cura.Machines.VariantManager import VariantType
            variant_type = VariantType.BUILD_PLATE

            node = variant_manager.getVariantNode(global_stack.definition.getId(), variant_name, variant_type)
            if node is not None and node.getContainer() is not None:
                global_stack.variant = node.getContainer()

        for position, extruder_stack in extruder_stack_dict.items():
            if position not in self._machine_info.extruder_info_dict:
                continue
            extruder_info = self._machine_info.extruder_info_dict[position]
            if extruder_info.variant_info is None:
                continue
            parser = extruder_info.variant_info.parser

            variant_name = parser["general"]["name"]
            from cura.Machines.VariantManager import VariantType
            variant_type = VariantType.NOZZLE

            node = variant_manager.getVariantNode(global_stack.definition.getId(), variant_name, variant_type)
            if node is not None and node.getContainer() is not None:
                extruder_stack.variant = node.getContainer()

    def _applyMaterials(self, global_stack, extruder_stack_dict):
        application = CuraApplication.getInstance()
        material_manager = application.getMaterialManager()

        # Force update lookup tables first
        material_manager.initialize()

        for position, extruder_stack in extruder_stack_dict.items():
            if position not in self._machine_info.extruder_info_dict:
                continue
            extruder_info = self._machine_info.extruder_info_dict[position]
            if extruder_info.root_material_id is None:
                continue

            root_material_id = extruder_info.root_material_id
            root_material_id = self._old_new_materials.get(root_material_id, root_material_id)

            # get material diameter of this extruder
            machine_material_diameter = extruder_stack.materialDiameter
            material_node = material_manager.getMaterialNode(global_stack.definition.getId(),
                                                             extruder_stack.variant.getName(),
                                                             machine_material_diameter,
                                                             root_material_id)
            if material_node is not None and material_node.getContainer() is not None:
                extruder_stack.material = material_node.getContainer()

    def _applyChangesToMachine(self, global_stack, extruder_stack_dict):
        # Clear all first
        self._clearStack(global_stack)
        for extruder_stack in extruder_stack_dict.values():
            self._clearStack(extruder_stack)

        self._applyDefinitionChanges(global_stack, extruder_stack_dict)
        self._applyUserChanges(global_stack, extruder_stack_dict)
        self._applyVariants(global_stack, extruder_stack_dict)
        self._applyMaterials(global_stack, extruder_stack_dict)

        # prepare the quality to select
        self._quality_changes_to_apply = None
        self._quality_type_to_apply = None
        if self._machine_info.quality_changes_info is not None:
            self._quality_changes_to_apply = self._machine_info.quality_changes_info.name
        else:
            self._quality_type_to_apply = self._machine_info.quality_type

        # Set enabled/disabled for extruders
        for position, extruder_stack in extruder_stack_dict.items():
            extruder_info = self._machine_info.extruder_info_dict.get(position)
            if not extruder_info:
                continue
            if "enabled" not in extruder_stack.getMetaData():
                extruder_stack.addMetaDataEntry("enabled", "True")
            extruder_stack.setMetaDataEntry("enabled", str(extruder_info.enabled))

    def _updateActiveMachine(self, global_stack):
        # Actually change the active machine.
        machine_manager = Application.getInstance().getMachineManager()
        material_manager = Application.getInstance().getMaterialManager()
        quality_manager = Application.getInstance().getQualityManager()

        # Force update the lookup maps first
        material_manager.initialize()
        quality_manager.initialize()

        machine_manager.setActiveMachine(global_stack.getId())

        if self._quality_changes_to_apply:
            quality_changes_group_dict = quality_manager.getQualityChangesGroups(global_stack)
            if self._quality_changes_to_apply not in quality_changes_group_dict:
                Logger.log("e", "Could not find quality_changes [%s]", self._quality_changes_to_apply)
                return
            quality_changes_group = quality_changes_group_dict[self._quality_changes_to_apply]
            machine_manager.setQualityChangesGroup(quality_changes_group, no_dialog = True)
        else:
            self._quality_type_to_apply = self._quality_type_to_apply.lower()
            quality_group_dict = quality_manager.getQualityGroups(global_stack)
            if self._quality_type_to_apply in quality_group_dict:
                quality_group = quality_group_dict[self._quality_type_to_apply]
            else:
                Logger.log("i", "Could not find quality type [%s], switch to default", self._quality_type_to_apply)
                preferred_quality_type = global_stack.getMetaDataEntry("preferred_quality_type")
                quality_group_dict = quality_manager.getQualityGroups(global_stack)
                quality_group = quality_group_dict.get(preferred_quality_type)
                if quality_group is None:
                    Logger.log("e", "Could not get preferred quality type [%s]", preferred_quality_type)

            if quality_group is not None:
                machine_manager.setQualityGroup(quality_group, no_dialog = True)

        # Notify everything/one that is to notify about changes.
        global_stack.containersChanged.emit(global_stack.getTop())

    def _stripFileToId(self, file):
        mime_type = MimeTypeDatabase.getMimeTypeForFile(file)
        file = mime_type.stripExtension(file)
        return file.replace("Cura/", "")

    def _getXmlProfileClass(self):
        return self._container_registry.getContainerForMimeType(MimeTypeDatabase.getMimeType("application/x-ultimaker-material-profile"))

    ##  Get the list of ID's of all containers in a container stack by partially parsing it's serialized data.
    def _getContainerIdListFromSerialized(self, serialized):
        parser = ConfigParser(interpolation=None, empty_lines_in_values=False)
        parser.read_string(serialized)

        container_ids = []
        if "containers" in parser:
            for index, container_id in parser.items("containers"):
                container_ids.append(container_id)
        elif parser.has_option("general", "containers"):
            container_string = parser["general"].get("containers", "")
            container_list = container_string.split(",")
            container_ids = [container_id for container_id in container_list if container_id != ""]

        # HACK: there used to be 6 containers numbering from 0 to 5 in a stack,
        #       now we have 7: index 5 becomes "definition_changes"
        if len(container_ids) == 6:
            # Hack; We used to not save the definition changes. Fix this.
            container_ids.insert(5, "empty")

        return container_ids

    def _getMachineNameFromSerializedStack(self, serialized):
        parser = ConfigParser(interpolation=None, empty_lines_in_values=False)
        parser.read_string(serialized)
        return parser["general"].get("name", "")

    def _getMaterialLabelFromSerialized(self, serialized):
        data = ET.fromstring(serialized)
        metadata = data.iterfind("./um:metadata/um:name/um:label", {"um": "http://www.ultimaker.com/material"})
        for entry in metadata:
            return entry.text<|MERGE_RESOLUTION|>--- conflicted
+++ resolved
@@ -4,11 +4,9 @@
 from configparser import ConfigParser
 import zipfile
 import os
-<<<<<<< HEAD
 import threading
 from typing import List, Tuple
-=======
->>>>>>> b78b6b2c
+
 
 import xml.etree.ElementTree as ET
 
