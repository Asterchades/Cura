# Contributed by Seva Alekseyev <sevaa@nih.gov> with National Institutes of Health, 2016
# Cura is released under the terms of the LGPLv3 or higher.

from math import pi, sin, cos, sqrt
from typing import Dict

import numpy

from UM.Job import Job
from UM.Logger import Logger
from UM.Math.Matrix import Matrix
from UM.Math.Vector import Vector
from UM.Mesh.MeshBuilder import MeshBuilder
from UM.Mesh.MeshReader import MeshReader
from cura.Scene.CuraSceneNode import CuraSceneNode as SceneNode

MYPY = False
try:
    if not MYPY:
        import xml.etree.cElementTree as ET
except ImportError:
    import xml.etree.ElementTree as ET

# TODO: preserve the structure of scenes that contain several objects
# Use CADPart, for example, to distinguish between separate objects

DEFAULT_SUBDIV = 16 # Default subdivision factor for spheres, cones, and cylinders
EPSILON = 0.000001


class Shape:
    # Expects verts in MeshBuilder-ready format, as a n by 3 mdarray
    # with vertices stored in rows
    def __init__(self, verts, faces, index_base, name):
        self.verts = verts
        self.faces = faces
        # Those are here for debugging purposes only
        self.index_base = index_base
        self.name = name


class X3DReader(MeshReader):
    def __init__(self) -> None:
        super().__init__()
        self._supported_extensions = [".x3d"]
<<<<<<< HEAD
        # TODO: Remove after testing because it appears to be unused
        # self._namespaces = {}
=======
        self._namespaces = {}   # type: Dict[str, str]
>>>>>>> 183cd018

    # Main entry point
    # Reads the file, returns a SceneNode (possibly with nested ones), or None
    def _read(self, file_name):
        try:
            self.defs = {}
            self.shapes = []

            tree = ET.parse(file_name)
            xml_root = tree.getroot()

            if xml_root.tag != "X3D":
                return None

            scale = 1000 # Default X3D unit it one meter, while Cura's is one millimeters
            if xml_root[0].tag == "head":
                for head_node in xml_root[0]:
                    if head_node.tag == "unit" and head_node.attrib.get("category") == "length":
                        scale *= float(head_node.attrib["conversionFactor"])
                        break
                xml_scene = xml_root[1]
            else:
                xml_scene = xml_root[0]

            if xml_scene.tag != "Scene":
                return None

            self.transform = Matrix()
            self.transform.setByScaleFactor(scale)
            self.index_base = 0

            # Traverse the scene tree, populate the shapes list
            self.processChildNodes(xml_scene)

            if self.shapes:
                builder = MeshBuilder()
                builder.setVertices(numpy.concatenate([shape.verts for shape in self.shapes]))
                builder.setIndices(numpy.concatenate([shape.faces for shape in self.shapes]))
                builder.calculateNormals()
                builder.setFileName(file_name)
                mesh_data = builder.build()

                # Manually try and get the extents of the mesh_data. This should prevent nasty NaN issues from
                # leaving the reader.
                mesh_data.getExtents()

                node = SceneNode()
                node.setMeshData(mesh_data)
                node.setSelectable(True)
                node.setName(file_name)

            else:
                return None

        except Exception:
            Logger.logException("e", "Exception in X3D reader")
            return None

        return node

    # ------------------------- XML tree traversal

    def processNode(self, xml_node):
        xml_node =  self.resolveDefUse(xml_node)
        if xml_node is None:
            return

        tag = xml_node.tag
        if tag in ("Group", "StaticGroup", "CADAssembly", "CADFace", "CADLayer", "Collision"):
            self.processChildNodes(xml_node)
        if tag == "CADPart":
            self.processTransform(xml_node) # TODO: split the parts
        elif tag == "LOD":
            self.processNode(xml_node[0])
        elif tag == "Transform":
            self.processTransform(xml_node)
        elif tag == "Shape":
            self.processShape(xml_node)


    def processShape(self, xml_node):
        # Find the geometry and the appearance inside the Shape
        geometry = appearance = None
        for sub_node in xml_node:
            if sub_node.tag == "Appearance" and not appearance:
                appearance = self.resolveDefUse(sub_node)
            elif sub_node.tag in self.geometry_importers and not geometry:
                geometry = self.resolveDefUse(sub_node)

        # TODO: appearance is completely ignored. At least apply the material color...
        if not geometry is None:
            try:
                self.verts = self.faces = [] # Safeguard
                self.geometry_importers[geometry.tag](self, geometry)
                m = self.transform.getData()
                verts = m.dot(self.verts)[:3].transpose()

                self.shapes.append(Shape(verts, self.faces, self.index_base, geometry.tag))
                self.index_base += len(verts)

            except Exception:
                Logger.logException("e", "Exception in X3D reader while reading %s", geometry.tag)

    # Returns the referenced node if the node has USE, the same node otherwise.
    # May return None is USE points at a nonexistent node
    # In X3DOM, when both DEF and USE are in the same node, DEF is ignored.
    # Big caveat: XML element objects may evaluate to boolean False!!!
    # Don't ever use "if node:", use "if not node is None:" instead
    def resolveDefUse(self, node):
        USE = node.attrib.get("USE")
        if USE:
            return self.defs.get(USE, None)

        DEF = node.attrib.get("DEF")
        if DEF:
            self.defs[DEF] = node
        return node

    def processChildNodes(self, node):
        for c in node:
            self.processNode(c)
            Job.yieldThread()

    # Since this is a grouping node, will recurse down the tree.
    # According to the spec, the final transform matrix is:
    # T * C * R * SR * S * -SR * -C
    # Where SR corresponds to the rotation matrix to scaleOrientation
    # C and SR are rather exotic. S, slightly less so.
    def processTransform(self, node):
        rot = readRotation(node, "rotation", (0, 0, 1, 0)) # (angle, axisVactor) tuple
        trans = readVector(node, "translation", (0, 0, 0)) # Vector
        scale = readVector(node, "scale", (1, 1, 1)) # Vector
        center = readVector(node, "center", (0, 0, 0)) # Vector
        scale_orient = readRotation(node, "scaleOrientation", (0, 0, 1, 0)) # (angle, axisVactor) tuple

        # Store the previous transform; in Cura, the default matrix multiplication is in place
        prev = Matrix(self.transform.getData()) # It's deep copy, I've checked

        # The rest of transform manipulation will be applied in place
        got_center = (center.x != 0 or center.y != 0 or center.z != 0)

        T = self.transform
        if trans.x != 0 or trans.y != 0 or trans.z != 0:
            T.translate(trans)
        if got_center:
            T.translate(center)
        if rot[0] != 0:
            T.rotateByAxis(*rot)
        if scale.x != 1 or scale.y != 1 or scale.z != 1:
            got_scale_orient = scale_orient[0] != 0
            if got_scale_orient:
                T.rotateByAxis(*scale_orient)
            # No scale by vector in place operation in UM
            S = Matrix()
            S.setByScaleVector(scale)
            T.multiply(S)
            if got_scale_orient:
                T.rotateByAxis(-scale_orient[0], scale_orient[1])
        if got_center:
            T.translate(-center)

        self.processChildNodes(node)
        self.transform = prev

    # ------------------------- Geometry importers
    # They are supposed to fill the self.verts and self.faces arrays, the caller will do the rest

    # Primitives

    def processGeometryBox(self, node):
        (dx, dy, dz) = readFloatArray(node, "size", [2, 2, 2])
        dx /= 2
        dy /= 2
        dz /= 2
        self.reserveFaceAndVertexCount(12, 8)

        # xz plane at +y, ccw
        self.addVertex(dx, dy, dz)
        self.addVertex(-dx, dy, dz)
        self.addVertex(-dx, dy, -dz)
        self.addVertex(dx, dy, -dz)
        # xz plane at -y
        self.addVertex(dx, -dy, dz)
        self.addVertex(-dx, -dy, dz)
        self.addVertex(-dx, -dy, -dz)
        self.addVertex(dx, -dy, -dz)

        self.addQuad(0, 1, 2, 3)   # +y
        self.addQuad(4, 0, 3, 7)   # +x
        self.addQuad(7, 3, 2, 6)   # -z
        self.addQuad(6, 2, 1, 5)   # -x
        self.addQuad(5, 1, 0, 4)   # +z
        self.addQuad(7, 6, 5, 4)  # -y

    # The sphere is subdivided into nr rings and ns segments
    def processGeometrySphere(self, node):
        r = readFloat(node, "radius", 0.5)
        subdiv = readIntArray(node, "subdivision", None)
        if subdiv:
            if len(subdiv) == 1:
                nr = ns = subdiv[0]
            else:
                (nr, ns) = subdiv
        else:
            nr = ns = DEFAULT_SUBDIV

        lau = pi / nr  # Unit angle of latitude (rings) for the given tesselation
        lou = 2 * pi / ns  # Unit angle of longitude (segments)

        self.reserveFaceAndVertexCount(ns*(nr*2 - 2), 2 + (nr - 1)*ns)

        # +y and -y poles
        self.addVertex(0, r, 0)
        self.addVertex(0, -r, 0)

        # The non-polar vertices go from x=0, negative z plane counterclockwise -
        # to -x, to +z, to +x, back to -z
        for ring in range(1, nr):
            for seg in range(ns):
                self.addVertex(-r*sin(lou * seg) * sin(lau * ring),
                          r*cos(lau * ring),
                          -r*cos(lou * seg) * sin(lau * ring))

        vb = 2 + (nr - 2) * ns  # First vertex index for the bottom cap

        # Faces go in order: top cap, sides, bottom cap.
        # Sides go by ring then by segment.

        # Caps
        # Top cap face vertices go in order: down right up
        # (starting from +y pole)
        # Bottom cap goes: up left down (starting from -y pole)
        for seg in range(ns):
            self.addTri(0, seg + 2, (seg + 1) % ns + 2)
            self.addTri(1, vb + (seg + 1) % ns, vb + seg)

        # Sides
        # Side face vertices go in order:  down right upleft, downright up left
        for ring in range(nr - 2):
            tvb = 2 + ring * ns
            # First vertex index for the top edge of the ring
            bvb = tvb + ns
            # First vertex index for the bottom edge of the ring
            for seg in range(ns):
                nseg = (seg + 1) % ns
                self.addQuad(tvb + seg, bvb + seg, bvb + nseg, tvb + nseg)

    def processGeometryCone(self, node):
        r = readFloat(node, "bottomRadius", 1)
        height = readFloat(node, "height", 2)
        bottom = readBoolean(node, "bottom", True)
        side = readBoolean(node, "side", True)
        n = readInt(node, "subdivision", DEFAULT_SUBDIV)

        d = height / 2
        angle = 2 * pi / n

        self.reserveFaceAndVertexCount((n if side else 0) + (n-2 if bottom else 0), n+1)

        # Vertex 0 is the apex, vertices 1..n are the bottom
        self.addVertex(0, d, 0)
        for i in range(n):
            self.addVertex(-r * sin(angle * i), -d, -r * cos(angle * i))

        # Side face vertices go: up down right
        if side:
            for i in range(n):
                self.addTri(1 + (i + 1) % n, 0, 1 + i)
        if bottom:
            for i in range(2, n):
                self.addTri(1, i, i+1)

    def processGeometryCylinder(self, node):
        r = readFloat(node, "radius", 1)
        height = readFloat(node, "height", 2)
        bottom = readBoolean(node, "bottom", True)
        side = readBoolean(node, "side", True)
        top = readBoolean(node, "top", True)
        n = readInt(node, "subdivision", DEFAULT_SUBDIV)

        nn = n * 2
        angle = 2 * pi / n
        hh = height/2

        self.reserveFaceAndVertexCount((nn if side else 0) + (n - 2 if top else 0) + (n - 2 if bottom else 0), nn)

        # The seam is at x=0, z=-r, vertices go ccw -
        # to pos x, to neg z, to neg x, back to neg z
        for i in range(n):
            rs = -r * sin(angle * i)
            rc = -r * cos(angle * i)
            self.addVertex(rs, hh, rc)
            self.addVertex(rs, -hh, rc)

        if side:
            for i in range(n):
                ni = (i + 1) % n
                self.addQuad(ni * 2 + 1, ni * 2, i * 2, i * 2 + 1)

        for i in range(2, nn-3, 2):
            if top:
                self.addTri(0, i, i+2)
            if bottom:
                self.addTri(1, i+1, i+3)

    # Semi-primitives

    def processGeometryElevationGrid(self, node):
        dx = readFloat(node, "xSpacing", 1)
        dz = readFloat(node, "zSpacing", 1)
        nx = readInt(node, "xDimension", 0)
        nz = readInt(node, "zDimension", 0)
        height = readFloatArray(node, "height", False)
        ccw = readBoolean(node, "ccw", True)

        if nx <= 0 or nz <= 0 or len(height) < nx*nz:
            return # That's weird, the wording of the standard suggests grids with zero quads are somehow valid

        self.reserveFaceAndVertexCount(2*(nx-1)*(nz-1), nx*nz)

        for z in range(nz):
            for x in range(nx):
                self.addVertex(x * dx, height[z*nx + x], z * dz)

        for z in range(1, nz):
            for x in range(1, nx):
                self.addTriFlip((z - 1)*nx + x - 1, z*nx + x, (z - 1)*nx + x, ccw)
                self.addTriFlip((z - 1)*nx + x - 1, z*nx + x - 1, z*nx + x, ccw)

    def processGeometryExtrusion(self, node):
        ccw = readBoolean(node, "ccw", True)
        begin_cap = readBoolean(node, "beginCap", True)
        end_cap = readBoolean(node, "endCap", True)
        cross = readFloatArray(node, "crossSection", (1, 1, 1, -1, -1, -1, -1, 1, 1, 1))
        cross = [(cross[i], cross[i+1]) for i in range(0, len(cross), 2)]
        spine = readFloatArray(node, "spine", (0, 0, 0, 0, 1, 0))
        spine = [(spine[i], spine[i+1], spine[i+2]) for i in range(0, len(spine), 3)]
        orient = readFloatArray(node, "orientation", None)
        if orient:
            # This converts X3D's axis/angle rotation to a 3x3 numpy matrix
            def toRotationMatrix(rot):
                (x, y, z) = rot[:3]
                a = rot[3]
                s = sin(a)
                c = cos(a)
                t = 1-c
                return numpy.array((
                    (x * x * t + c,  x * y * t - z*s, x * z * t + y * s),
                    (x * y * t + z*s, y * y * t + c, y * z * t - x * s),
                    (x * z * t - y * s, y * z * t + x * s, z * z * t + c)))

            orient = [toRotationMatrix(orient[i:i+4]) if orient[i+3] != 0 else None for i in range(0, len(orient), 4)]

        scale = readFloatArray(node, "scale", None)
        if scale:
            scale = [numpy.array(((scale[i], 0, 0), (0, 1, 0), (0, 0, scale[i+1])))
                     if scale[i] != 1 or scale[i+1] != 1 else None for i in range(0, len(scale), 2)]


        # Special treatment for the closed spine and cross section.
        # Let's save some memory by not creating identical but distinct vertices;
        # later we'll introduce conditional logic to link the last vertex with
        # the first one where necessary.
        crossClosed = cross[0] == cross[-1]
        if crossClosed:
            cross = cross[:-1]
        nc = len(cross)
        cross = [numpy.array((c[0], 0, c[1])) for c in cross]
        ncf = nc if crossClosed else nc - 1
        # Face count along the cross; for closed cross, it's the same as the
        # respective vertex count

        spine_closed = spine[0] == spine[-1]
        if spine_closed:
            spine = spine[:-1]
        ns = len(spine)
        spine = [Vector(*s) for s in spine]
        nsf = ns if spine_closed else ns - 1

        # This will be used for fallback, where the current spine point joins
        # two collinear spine segments. No need to recheck the case of the
        # closed spine/last-to-first point juncture; if there's an angle there,
        # it would kick in on the first iteration of the main loop by spine.
        def findFirstAngleNormal():
            for i in range(1, ns - 1):
                spt = spine[i]
                z = (spine[i + 1] - spt).cross(spine[i - 1] - spt)
                if z.length() > EPSILON:
                    return z
            # All the spines are collinear. Fallback to the rotated source
            # XZ plane.
            # TODO: handle the situation where the first two spine points match
            if len(spine) < 2:
                return Vector(0, 0, 1)
            v = spine[1] - spine[0]
            orig_y = Vector(0, 1, 0)
            orig_z = Vector(0, 0, 1)
            if v.cross(orig_y).length() > EPSILON:
                # Spine at angle with global y - rotate the z accordingly
                a = v.cross(orig_y) # Axis of rotation to get to the Z
                (x, y, z) = a.normalized().getData()
                s = a.length()/v.length()
                c = sqrt(1-s*s)
                t = 1-c
                m = numpy.array((
                    (x * x * t + c,  x * y * t + z*s, x * z * t - y * s),
                    (x * y * t - z*s, y * y * t + c, y * z * t + x * s),
                    (x * z * t + y * s, y * z * t - x * s, z * z * t + c)))
                orig_z = Vector(*m.dot(orig_z.getData()))
            return orig_z

        self.reserveFaceAndVertexCount(2*nsf*ncf + (nc - 2 if begin_cap else 0) + (nc - 2 if end_cap else 0), ns*nc)

        z = None
        for i, spt in enumerate(spine):
            if (i > 0 and i < ns - 1) or spine_closed:
                snext = spine[(i + 1) % ns]
                sprev = spine[(i - 1 + ns) % ns]
                y = snext - sprev
                vnext = snext - spt
                vprev = sprev - spt
                try_z = vnext.cross(vprev)
                # Might be zero, then all kinds of fallback
                if try_z.length() > EPSILON:
                    if z is not None and try_z.dot(z) < 0:
                        try_z = -try_z
                    z = try_z
                elif not z:  # No z, and no previous z.
                    # Look ahead, see if there's at least one point where
                    # spines are not collinear.
                    z = findFirstAngleNormal()
            elif i == 0:  # And non-crossed
                snext = spine[i + 1]
                y = snext - spt
                z = findFirstAngleNormal()
            else:  # last point and not crossed
                sprev = spine[i - 1]
                y = spt - sprev
                # If there's more than one point in the spine, z is already set.
                # One point in the spline is an error anyway.

            z = z.normalized()
            y = y.normalized()
            x = y.cross(z) # Already normalized
            m = numpy.array(((x.x, y.x, z.x), (x.y, y.y, z.y), (x.z, y.z, z.z)))

            # Columns are the unit vectors for the xz plane for the cross-section
            if orient:
                mrot = orient[i] if len(orient) > 1 else orient[0]
                if not mrot is None:
                    m = m.dot(mrot)  # Tested against X3DOM, the result matches, still not sure :(

            if scale:
                mscale = scale[i] if len(scale) > 1 else scale[0]
                if not mscale is None:
                    m = m.dot(mscale)

            # First the cross-section 2-vector is scaled,
            # then rotated (which may make it a 3-vector),
            # then applied to the xz plane unit vectors

            sptv3 = numpy.array(spt.getData()[:3])
            for cpt in cross:
                v = sptv3 + m.dot(cpt)
                self.addVertex(*v)

        if begin_cap:
            self.addFace([x for x in range(nc - 1, -1, -1)], ccw)

        # Order of edges in the face: forward along cross, forward along spine,
        # backward along cross, backward along spine, flipped if now ccw.
        # This order is assumed later in the texture coordinate assignment;
        # please don't change without syncing.

        for s in range(ns - 1):
            for c in range(ncf):
                self.addQuadFlip(s * nc + c, s * nc + (c + 1) % nc,
                    (s + 1) * nc + (c + 1) % nc, (s + 1) * nc + c, ccw)

        if spine_closed:
            # The faces between the last and the first spine points
            b = (ns - 1) * nc
            for c in range(ncf):
                self.addQuadFlip(b + c, b + (c + 1) % nc,
                    (c + 1) % nc, c, ccw)

        if end_cap:
            self.addFace([(ns - 1) * nc + x for x in range(0, nc)], ccw)

# Triangle meshes

    # Helper for numerous nodes with a Coordinate subnode holding vertices
    # That all triangle meshes and IndexedFaceSet
    # num_faces can be a function, in case the face count is a function of vertex count
    def startCoordMesh(self, node, num_faces):
        ccw = readBoolean(node, "ccw", True)
        self.readVertices(node) # This will allocate and fill the vertex array
        if hasattr(num_faces, "__call__"):
            num_faces = num_faces(self.getVertexCount())
        self.reserveFaceCount(num_faces)

        return ccw


    def processGeometryIndexedTriangleSet(self, node):
        index = readIntArray(node, "index", [])
        num_faces = len(index) // 3
        ccw = int(self.startCoordMesh(node, num_faces))

        for i in range(0, num_faces*3, 3):
            self.addTri(index[i + 1 - ccw], index[i + ccw], index[i+2])

    def processGeometryIndexedTriangleStripSet(self, node):
        strips = readIndex(node, "index")
        ccw = int(self.startCoordMesh(node, sum([len(strip) - 2 for strip in strips])))

        for strip in strips:
            sccw = ccw # Running CCW value, reset for each strip
            for i in range(len(strip) - 2):
                self.addTri(strip[i + 1 - sccw], strip[i + sccw], strip[i+2])
                sccw = 1 - sccw

    def processGeometryIndexedTriangleFanSet(self, node):
        fans = readIndex(node, "index")
        ccw = int(self.startCoordMesh(node, sum([len(fan) - 2 for fan in fans])))

        for fan in fans:
            for i in range(1, len(fan) - 1):
                self.addTri(fan[0], fan[i + 1 - ccw], fan[i + ccw])

    def processGeometryTriangleSet(self, node):
        ccw = int(self.startCoordMesh(node, lambda num_vert: num_vert // 3))
        for i in range(0, self.getVertexCount(), 3):
            self.addTri(i + 1 - ccw, i + ccw, i+2)

    def processGeometryTriangleStripSet(self, node):
        strips = readIntArray(node, "stripCount", [])
        ccw = int(self.startCoordMesh(node, sum([n-2 for n in strips])))

        vb = 0
        for n in strips:
            sccw = ccw
            for i in range(n-2):
                self.addTri(vb + i + 1 - sccw, vb + i + sccw, vb + i + 2)
                sccw = 1 - sccw
            vb += n

    def processGeometryTriangleFanSet(self, node):
        fans = readIntArray(node, "fanCount", [])
        ccw = int(self.startCoordMesh(node, sum([n-2 for n in fans])))

        vb = 0
        for n in fans:
            for i in range(1, n-1):
                self.addTri(vb, vb + i + 1 - ccw, vb + i + ccw)
            vb += n

    # Quad geometries from the CAD module, might be relevant for printing

    def processGeometryQuadSet(self, node):
        ccw = self.startCoordMesh(node, lambda num_vert: 2*(num_vert // 4))
        for i in range(0, self.getVertexCount(), 4):
            self.addQuadFlip(i, i+1, i+2, i+3, ccw)

    def processGeometryIndexedQuadSet(self, node):
        index = readIntArray(node, "index", [])
        num_quads = len(index) // 4
        ccw = self.startCoordMesh(node, num_quads*2)

        for i in range(0, num_quads*4, 4):
            self.addQuadFlip(index[i], index[i+1], index[i+2], index[i+3], ccw)

    # 2D polygon geometries
    # Won't work for now, since Cura expects every mesh to have a nontrivial convex hull
    # The only way around that is merging meshes.

    def processGeometryDisk2D(self, node):
        innerRadius = readFloat(node, "innerRadius", 0)
        outerRadius = readFloat(node, "outerRadius", 1)
        n = readInt(node, "subdivision", DEFAULT_SUBDIV)

        angle = 2 * pi / n

        self.reserveFaceAndVertexCount(n*4 if innerRadius else n-2, n*2 if innerRadius else n)

        for i in range(n):
            s = sin(angle * i)
            c = cos(angle * i)
            self.addVertex(outerRadius*c, outerRadius*s, 0)
            if innerRadius:
                self.addVertex(innerRadius*c, innerRadius*s, 0)
                ni = (i+1) % n
                self.addQuad(2*i, 2*ni, 2*ni+1, 2*i+1)

        if not innerRadius:
            for i in range(2, n):
                self.addTri(0, i-1, i)

    def processGeometryRectangle2D(self, node):
        (x, y) = readFloatArray(node, "size", (2, 2))
        self.reserveFaceAndVertexCount(2, 4)
        self.addVertex(-x/2, -y/2, 0)
        self.addVertex(x/2, -y/2, 0)
        self.addVertex(x/2, y/2, 0)
        self.addVertex(-x/2, y/2, 0)
        self.addQuad(0, 1, 2, 3)

    def processGeometryTriangleSet2D(self, node):
        verts = readFloatArray(node, "vertices", ())
        num_faces = len(verts) // 6;
        verts = [(verts[i], verts[i+1], 0) for i in range(0, 6 * num_faces, 2)]
        self.reserveFaceAndVertexCount(num_faces, num_faces * 3)
        for vert in verts:
            self.addVertex(*vert)

        # The front face is on the +Z side, so CCW is a variable
        for i in range(0, num_faces*3, 3):
            a = Vector(*verts[i+2]) - Vector(*verts[i])
            b = Vector(*verts[i+1]) - Vector(*verts[i])
            self.addTriFlip(i, i+1, i+2, a.x*b.y > a.y*b.x)

    # General purpose polygon mesh

    def processGeometryIndexedFaceSet(self, node):
        faces = readIndex(node, "coordIndex")
        ccw = self.startCoordMesh(node, sum([len(face) - 2 for face in faces]))

        for face in faces:
            if len(face) == 3:
                self.addTriFlip(face[0], face[1], face[2], ccw)
            elif len(face) > 3:
                self.addFace(face, ccw)

    geometry_importers = {
        "IndexedFaceSet": processGeometryIndexedFaceSet,
        "IndexedTriangleSet": processGeometryIndexedTriangleSet,
        "IndexedTriangleStripSet": processGeometryIndexedTriangleStripSet,
        "IndexedTriangleFanSet": processGeometryIndexedTriangleFanSet,
        "TriangleSet": processGeometryTriangleSet,
        "TriangleStripSet": processGeometryTriangleStripSet,
        "TriangleFanSet": processGeometryTriangleFanSet,
        "QuadSet": processGeometryQuadSet,
        "IndexedQuadSet": processGeometryIndexedQuadSet,
        "TriangleSet2D": processGeometryTriangleSet2D,
        "Rectangle2D": processGeometryRectangle2D,
        "Disk2D": processGeometryDisk2D,
        "ElevationGrid": processGeometryElevationGrid,
        "Extrusion": processGeometryExtrusion,
        "Sphere": processGeometrySphere,
        "Box": processGeometryBox,
        "Cylinder": processGeometryCylinder,
        "Cone": processGeometryCone
    }

    # Parses the Coordinate.@point field, fills the verts array.
    def readVertices(self, node):
        for c in node:
            if c.tag == "Coordinate":
                c = self.resolveDefUse(c)
                if not c is None:
                    pt = c.attrib.get("point")
                    if pt:
                        # allow the list of float values in 'point' attribute to
                        # be separated by commas or whitespace as per spec of
                        # XML encoding of X3D
                        # Ref  ISO/IEC 19776-1:2015 : Section 5.1.2
                        co = [float(x) for vec in pt.split(',') for x in vec.split()]
                        num_verts = len(co) // 3
                        self.verts = numpy.empty((4, num_verts), dtype=numpy.float32)
                        self.verts[3,:] = numpy.ones((num_verts), dtype=numpy.float32)
                        # Group by three
                        for i in range(num_verts):
                            self.verts[:3,i] = co[3*i:3*i+3]

    # Mesh builder helpers

    def reserveFaceAndVertexCount(self, num_faces, num_verts):
        # Unlike the Cura MeshBuilder, we use 4-vectors stored as columns for easier transform
        self.verts = numpy.zeros((4, num_verts), dtype=numpy.float32)
        self.verts[3,:] = numpy.ones((num_verts), dtype=numpy.float32)
        self.num_verts = 0
        self.reserveFaceCount(num_faces)

    def reserveFaceCount(self, num_faces):
        self.faces = numpy.zeros((num_faces, 3), dtype=numpy.int32)
        self.num_faces = 0

    def getVertexCount(self):
        return self.verts.shape[1]

    def addVertex(self, x, y, z):
        self.verts[0, self.num_verts] = x
        self.verts[1, self.num_verts] = y
        self.verts[2, self.num_verts] = z
        self.num_verts += 1

    # Indices are 0-based for this shape, but they won't be zero-based in the merged mesh
    def addTri(self, a, b, c):
        self.faces[self.num_faces, 0] = self.index_base + a
        self.faces[self.num_faces, 1] = self.index_base + b
        self.faces[self.num_faces, 2] = self.index_base + c
        self.num_faces += 1

    def addTriFlip(self, a, b, c, ccw):
        if ccw:
            self.addTri(a, b, c)
        else:
            self.addTri(b, a, c)

    # Needs to be convex, but not necessaily planar
    # Assumed ccw, cut along the ac diagonal
    def addQuad(self, a, b, c, d):
        self.addTri(a, b, c)
        self.addTri(c, d, a)

    def addQuadFlip(self, a, b, c, d, ccw):
        if ccw:
            self.addTri(a, b, c)
            self.addTri(c, d, a)
        else:
            self.addTri(a, c, b)
            self.addTri(c, a, d)


    # Arbitrary polygon triangulation.
    # Doesn't assume convexity and doesn't check the "convex" flag in the file.
    # Works by the "cutting of ears" algorithm:
    # - Find an outer vertex with the smallest angle and no vertices inside its adjacent triangle
    # - Remove the triangle at that vertex
    # - Repeat until done
    # Vertex coordinates are supposed to be already set
    def addFace(self, indices, ccw):
        # Resolve indices to coordinates for faster math
        face = [Vector(data=self.verts[0:3, i]) for i in indices]

        # Need a normal to the plane so that we can know which vertices form inner angles
        normal = findOuterNormal(face)

        if not normal: # Couldn't find an outer edge, non-planar polygon maybe?
            return

        # Find the vertex with the smallest inner angle and no points inside, cut off. Repeat until done
        n = len(face)
        vi = [i for i in range(n)] # We'll be using this to kick vertices from the face
        while n > 3:
            max_cos = EPSILON # We don't want to check anything on Pi angles
            i_min = 0 # max cos corresponds to min angle
            for i in range(n):
                inext = (i + 1) % n
                iprev = (i + n - 1) % n
                v = face[vi[i]]
                next = face[vi[inext]] - v
                prev = face[vi[iprev]] - v
                nextXprev = next.cross(prev)
                if nextXprev.dot(normal) > EPSILON: # If it's an inner angle
                    cos = next.dot(prev) / (next.length() * prev.length())
                    if cos > max_cos:
                        # Check if there are vertices inside the triangle
                        no_points_inside = True
                        for j in range(n):
                            if j != i and j != iprev and j != inext:
                                vx = face[vi[j]] - v
                                if pointInsideTriangle(vx, next, prev, nextXprev):
                                    no_points_inside = False
                                    break

                        if no_points_inside:
                            max_cos = cos
                            i_min = i

            self.addTriFlip(indices[vi[(i_min + n - 1) % n]], indices[vi[i_min]], indices[vi[(i_min + 1) % n]], ccw)
            vi.pop(i_min)
            n -= 1
        self.addTriFlip(indices[vi[0]], indices[vi[1]], indices[vi[2]], ccw)


# ------------------------------------------------------------
# X3D field parsers
# ------------------------------------------------------------
def readFloatArray(node, attr, default):
    s = node.attrib.get(attr)
    if not s:
        return default
    return [float(x) for x in s.split()]

def readIntArray(node, attr, default):
    s = node.attrib.get(attr)
    if not s:
        return default
    return [int(x, 0) for x in s.split()]

def readFloat(node, attr, default):
    s = node.attrib.get(attr)
    if not s:
        return default
    return float(s)

def readInt(node, attr, default):
    s = node.attrib.get(attr)
    if not s:
        return default
    return int(s, 0)

def readBoolean(node, attr, default):
    s = node.attrib.get(attr)
    if not s:
        return default
    return s.lower() == "true"

def readVector(node, attr, default):
    v = readFloatArray(node, attr, default)
    return Vector(v[0], v[1], v[2])

def readRotation(node, attr, default):
    v = readFloatArray(node, attr, default)
    return (v[3], Vector(v[0], v[1], v[2]))

# Returns the -1-separated runs
def readIndex(node, attr):
    v = readIntArray(node, attr, [])
    chunks = []
    chunk = []
    for i in range(len(v)):
        if v[i] == -1:
            if chunk:
                chunks.append(chunk)
                chunk = []
        else:
            chunk.append(v[i])
    if chunk:
        chunks.append(chunk)
    return chunks

# Given a face as a sequence of vectors, returns a normal to the polygon place that forms a right triple
# with a vector along the polygon sequence and a vector backwards
def findOuterNormal(face):
    n = len(face)
    for i in range(n):
        for j in range(i+1, n):
            edge = face[j] - face[i]
            if edge.length() > EPSILON:
                edge = edge.normalized()
                prev_rejection = Vector()
                is_outer = True
                for k in range(n):
                    if k != i and k != j:
                        pt = face[k] - face[i]
                        pte = pt.dot(edge)
                        rejection = pt - edge*pte
                        if rejection.dot(prev_rejection) < -EPSILON: # points on both sides of the edge - not an outer one
                            is_outer = False
                            break
                        elif rejection.length() > prev_rejection.length(): # Pick a greater rejection for numeric stability
                            prev_rejection = rejection

                if is_outer: # Found an outer edge, prev_rejection is the rejection inside the face. Generate a normal.
                    return edge.cross(prev_rejection)

    return False

# Given two *collinear* vectors a and b, returns the coefficient that takes b to a.
# No error handling.
# For stability, taking the ration between the biggest coordinates would be better...
def ratio(a, b):
    if b.x > EPSILON or b.x < -EPSILON:
        return a.x / b.x
    elif b.y > EPSILON or b.y < -EPSILON:
        return a.y / b.y
    else:
        return a.z / b.z

def pointInsideTriangle(vx, next, prev, nextXprev):
    vxXprev = vx.cross(prev)
    r = ratio(vxXprev, nextXprev)
    if r < 0:
        return False
    vxXnext = vx.cross(next);
    s = -ratio(vxXnext, nextXprev)
    return s > 0 and (s + r) < 1
<|MERGE_RESOLUTION|>--- conflicted
+++ resolved
@@ -43,12 +43,7 @@
     def __init__(self) -> None:
         super().__init__()
         self._supported_extensions = [".x3d"]
-<<<<<<< HEAD
-        # TODO: Remove after testing because it appears to be unused
-        # self._namespaces = {}
-=======
         self._namespaces = {}   # type: Dict[str, str]
->>>>>>> 183cd018
 
     # Main entry point
     # Reads the file, returns a SceneNode (possibly with nested ones), or None
