# Copyright (c) 2017 Ultimaker B.V.
# Cura is released under the terms of the AGPLv3 or higher.

from UM.i18n import i18nCatalog
from UM.Application import Application
from UM.Logger import Logger
from UM.Signal import signalemitter

from UM.Message import Message

import UM.Settings.ContainerRegistry
import UM.Version #To compare firmware version numbers.

from cura.PrinterOutputDevice import PrinterOutputDevice, ConnectionState
import cura.Settings.ExtruderManager

from PyQt5.QtNetwork import QHttpMultiPart, QHttpPart, QNetworkRequest, QNetworkAccessManager, QNetworkReply
from PyQt5.QtCore import QUrl, QTimer, pyqtSignal, pyqtProperty, pyqtSlot, QCoreApplication
from PyQt5.QtGui import QImage
from PyQt5.QtWidgets import QMessageBox

import json
import os
import gzip
import zlib

from time import time
from time import sleep

i18n_catalog = i18nCatalog("cura")

from enum import IntEnum

class AuthState(IntEnum):
    NotAuthenticated = 1
    AuthenticationRequested = 2
    Authenticated = 3
    AuthenticationDenied = 4

##  Network connected (wifi / lan) printer that uses the Ultimaker API
@signalemitter
class NetworkPrinterOutputDevice(PrinterOutputDevice):
    def __init__(self, key, address, properties, api_prefix):
        super().__init__(key)
        self._address = address
        self._key = key
        self._properties = properties  # Properties dict as provided by zero conf
        self._api_prefix = api_prefix

        self._gcode = None
        self._print_finished = True  # _print_finsihed == False means we're halfway in a print

        self._use_gzip = True  # Should we use g-zip compression before sending the data?

        # This holds the full JSON file that was received from the last request.
        # The JSON looks like:
        #{
        #    "led": {"saturation": 0.0, "brightness": 100.0, "hue": 0.0},
        #    "beep": {},
        #    "network": {
        #        "wifi_networks": [],
        #        "ethernet": {"connected": true, "enabled": true},
        #        "wifi": {"ssid": "xxxx", "connected": False, "enabled": False}
        #    },
        #    "diagnostics": {},
        #    "bed": {"temperature": {"target": 60.0, "current": 44.4}},
        #    "heads": [{
        #        "max_speed": {"z": 40.0, "y": 300.0, "x": 300.0},
        #        "position": {"z": 20.0, "y": 6.0, "x": 180.0},
        #        "fan": 0.0,
        #        "jerk": {"z": 0.4, "y": 20.0, "x": 20.0},
        #        "extruders": [
        #            {
        #                "feeder": {"max_speed": 45.0, "jerk": 5.0, "acceleration": 3000.0},
        #                "active_material": {"guid": "xxxxxxx", "length_remaining": -1.0},
        #                "hotend": {"temperature": {"target": 0.0, "current": 22.8}, "id": "AA 0.4"}
        #            },
        #            {
        #                "feeder": {"max_speed": 45.0, "jerk": 5.0, "acceleration": 3000.0},
        #                "active_material": {"guid": "xxxx", "length_remaining": -1.0},
        #                "hotend": {"temperature": {"target": 0.0, "current": 22.8}, "id": "BB 0.4"}
        #            }
        #        ],
        #        "acceleration": 3000.0
        #    }],
        #    "status": "printing"
        #}

        self._json_printer_state = {}

        ##  Todo: Hardcoded value now; we should probably read this from the machine file.
        ##  It's okay to leave this for now, as this plugin is um3 only (and has 2 extruders by definition)
        self._num_extruders = 2

        # These are reinitialised here (from PrinterOutputDevice) to match the new _num_extruders
        self._hotend_temperatures = [0] * self._num_extruders
        self._target_hotend_temperatures = [0] * self._num_extruders

        self._material_ids = [""] * self._num_extruders
        self._hotend_ids = [""] * self._num_extruders
        self._target_bed_temperature = 0
        self._processing_preheat_requests = True

        self.setPriority(2) # Make sure the output device gets selected above local file output
        self.setName(key)
        self.setShortDescription(i18n_catalog.i18nc("@action:button Preceded by 'Ready to'.", "Print over network"))
        self.setDescription(i18n_catalog.i18nc("@properties:tooltip", "Print over network"))
        self.setIconName("print")

        self._manager = None

        self._post_request = None
        self._post_reply = None
        self._post_multi_part = None
        self._post_part = None

        self._material_multi_part = None
        self._material_part = None

        self._progress_message = None
        self._error_message = None
        self._connection_message = None

        self._update_timer = QTimer()
        self._update_timer.setInterval(2000)  # TODO; Add preference for update interval
        self._update_timer.setSingleShot(False)
        self._update_timer.timeout.connect(self._update)

        self._camera_timer = QTimer()
        self._camera_timer.setInterval(500)  # Todo: Add preference for camera update interval
        self._camera_timer.setSingleShot(False)
        self._camera_timer.timeout.connect(self._updateCamera)

        self._image_request = None
        self._image_reply = None

        self._use_stream = True
        self._stream_buffer = b""
        self._stream_buffer_start_index = -1

        self._camera_image_id = 0

        self._authentication_counter = 0
        self._max_authentication_counter = 5 * 60  # Number of attempts before authentication timed out (5 min)

        self._authentication_timer = QTimer()
        self._authentication_timer.setInterval(1000)  # TODO; Add preference for update interval
        self._authentication_timer.setSingleShot(False)
        self._authentication_timer.timeout.connect(self._onAuthenticationTimer)
        self._authentication_request_active = False

        self._authentication_state = AuthState.NotAuthenticated
        self._authentication_id = None
        self._authentication_key = None

        self._authentication_requested_message = Message(i18n_catalog.i18nc("@info:status", "Access to the printer requested. Please approve the request on the printer"), lifetime = 0, dismissable = False, progress = 0)
        self._authentication_failed_message = Message(i18n_catalog.i18nc("@info:status", ""))
        self._authentication_failed_message.addAction("Retry", i18n_catalog.i18nc("@action:button", "Retry"), None, i18n_catalog.i18nc("@info:tooltip", "Re-send the access request"))
        self._authentication_failed_message.actionTriggered.connect(self.requestAuthentication)
        self._authentication_succeeded_message = Message(i18n_catalog.i18nc("@info:status", "Access to the printer accepted"))
        self._not_authenticated_message = Message(i18n_catalog.i18nc("@info:status", "No access to print with this printer. Unable to send print job."))
        self._not_authenticated_message.addAction("Request", i18n_catalog.i18nc("@action:button", "Request Access"), None, i18n_catalog.i18nc("@info:tooltip", "Send access request to the printer"))
        self._not_authenticated_message.actionTriggered.connect(self.requestAuthentication)

        self._camera_image = QImage()

        self._material_post_objects = {}
        self._connection_state_before_timeout = None

        self._last_response_time = time()
        self._last_request_time = None
        self._response_timeout_time = 10
        self._recreate_network_manager_time = 30 # If we have no connection, re-create network manager every 30 sec.
        self._recreate_network_manager_count = 1

        self._send_gcode_start = time()  # Time when the sending of the g-code started.

        self._last_command = ""

        self._compressing_print = False

        printer_type = self._properties.get(b"machine", b"").decode("utf-8")
        if printer_type.startswith("9511"):
            self._updatePrinterType("ultimaker3_extended")
        elif printer_type.startswith("9066"):
            self._updatePrinterType("ultimaker3")
        else:
            self._updatePrinterType("unknown")

    def _onNetworkAccesibleChanged(self, accessible):
        Logger.log("d", "Network accessible state changed to: %s", accessible)

    def _onAuthenticationTimer(self):
        self._authentication_counter += 1
        self._authentication_requested_message.setProgress(self._authentication_counter / self._max_authentication_counter * 100)
        if self._authentication_counter > self._max_authentication_counter:
            self._authentication_timer.stop()
            Logger.log("i", "Authentication timer ended. Setting authentication to denied")
            self.setAuthenticationState(AuthState.AuthenticationDenied)

    def _onAuthenticationRequired(self, reply, authenticator):
        if self._authentication_id is not None and self._authentication_key is not None:
            Logger.log("d", "Authentication was required. Setting up authenticator with ID %s and key", self._authentication_id, self._getSafeAuthKey())
            authenticator.setUser(self._authentication_id)
            authenticator.setPassword(self._authentication_key)
        else:
            Logger.log("d", "No authentication is available to use, but we did got a request for it.")

    def getProperties(self):
        return self._properties

    @pyqtSlot(str, result = str)
    def getProperty(self, key):
        key = key.encode("utf-8")
        if key in self._properties:
            return self._properties.get(key, b"").decode("utf-8")
        else:
            return ""

    ##  Get the unique key of this machine
    #   \return key String containing the key of the machine.
    @pyqtSlot(result = str)
    def getKey(self):
        return self._key

    ##  The IP address of the printer.
    @pyqtProperty(str, constant = True)
    def address(self):
        return self._properties.get(b"address", b"").decode("utf-8")

    ##  Name of the printer (as returned from the ZeroConf properties)
    @pyqtProperty(str, constant = True)
    def name(self):
        return self._properties.get(b"name", b"").decode("utf-8")

    ##  Firmware version (as returned from the ZeroConf properties)
    @pyqtProperty(str, constant=True)
    def firmwareVersion(self):
        return self._properties.get(b"firmware_version", b"").decode("utf-8")

    ## IPadress of this printer
    @pyqtProperty(str, constant=True)
    def ipAddress(self):
        return self._address

    ##  Pre-heats the heated bed of the printer.
    #
    #   \param temperature The temperature to heat the bed to, in degrees
    #   Celsius.
    #   \param duration How long the bed should stay warm, in seconds.
    @pyqtSlot(float, float)
    def preheatBed(self, temperature, duration):
        temperature = round(temperature) #The API doesn't allow floating point.
        duration = round(duration)
        if UM.Version.Version(self.firmwareVersion) < UM.Version.Version("3.5.92"): #Real bed pre-heating support is implemented from 3.5.92 and up.
            self.setTargetBedTemperature(temperature = temperature) #No firmware-side duration support then.
            return
        url = QUrl("http://" + self._address + self._api_prefix + "printer/bed/pre_heat")
        if duration > 0:
            data = """{"temperature": "%i", "timeout": "%i"}""" % (temperature, duration)
        else:
            data = """{"temperature": "%i"}""" % temperature
        Logger.log("i", "Pre-heating bed to %i degrees.", temperature)
        put_request = QNetworkRequest(url)
        put_request.setHeader(QNetworkRequest.ContentTypeHeader, "application/json")
        self._processing_preheat_requests = False
        self._manager.put(put_request, data.encode())
        self._preheat_bed_timer.start(self._preheat_bed_timeout * 1000) #Times 1000 because it needs to be provided as milliseconds.
        self.preheatBedRemainingTimeChanged.emit()

    ##  Cancels pre-heating the heated bed of the printer.
    #
    #   If the bed is not pre-heated, nothing happens.
    @pyqtSlot()
    def cancelPreheatBed(self):
        Logger.log("i", "Cancelling pre-heating of the bed.")
        self.preheatBed(temperature = 0, duration = 0)
        self._preheat_bed_timer.stop()
        self._preheat_bed_timer.setInterval(0)
        self.preheatBedRemainingTimeChanged.emit()

    ##  Changes the target bed temperature on the printer.
    #
    #   /param temperature The new target temperature of the bed.
    def _setTargetBedTemperature(self, temperature):
        if self._target_bed_temperature == temperature:
            return
        self._target_bed_temperature = temperature
        self.targetBedTemperatureChanged.emit()

        url = QUrl("http://" + self._address + self._api_prefix + "printer/bed/temperature/target")
        data = str(temperature)
        put_request = QNetworkRequest(url)
        put_request.setHeader(QNetworkRequest.ContentTypeHeader, "application/json")
        self._manager.put(put_request, data.encode())

    def _stopCamera(self):
        self._camera_timer.stop()
        if self._image_reply:
            self._image_reply.abort()
            self._image_reply.downloadProgress.disconnect(self._onStreamDownloadProgress)
            self._image_reply = None
            self._image_request = None

    def _startCamera(self):
        if self._use_stream:
            self._startCameraStream()
        else:
            self._camera_timer.start()

    def _startCameraStream(self):
        ## Request new image
        url = QUrl("http://" + self._address + ":8080/?action=stream")
        self._image_request = QNetworkRequest(url)
        self._image_reply = self._manager.get(self._image_request)
        self._image_reply.downloadProgress.connect(self._onStreamDownloadProgress)

    def _updateCamera(self):
        if not self._manager.networkAccessible():
            return
        ## Request new image
        url = QUrl("http://" + self._address + ":8080/?action=snapshot")
        image_request = QNetworkRequest(url)
        self._manager.get(image_request)
        self._last_request_time = time()

    ##  Set the authentication state.
    #   \param auth_state \type{AuthState} Enum value representing the new auth state
    def setAuthenticationState(self, auth_state):
        if auth_state == self._authentication_state:
            return  # Nothing to do here.

        if auth_state == AuthState.AuthenticationRequested:
            Logger.log("d", "Authentication state changed to authentication requested.")
            self.setAcceptsCommands(False)
            self.setConnectionText(i18n_catalog.i18nc("@info:status", "Connected over the network. Please approve the access request on the printer."))
            self._authentication_requested_message.show()
            self._authentication_request_active = True
            self._authentication_timer.start()  # Start timer so auth will fail after a while.
        elif auth_state == AuthState.Authenticated:
            Logger.log("d", "Authentication state changed to authenticated")
            self.setAcceptsCommands(True)
            self.setConnectionText(i18n_catalog.i18nc("@info:status", "Connected over the network."))
            self._authentication_requested_message.hide()
            if self._authentication_request_active:
                self._authentication_succeeded_message.show()

            # Stop waiting for a response
            self._authentication_timer.stop()
            self._authentication_counter = 0

            # Once we are authenticated we need to send all material profiles.
            self.sendMaterialProfiles()
        elif auth_state == AuthState.AuthenticationDenied:
            self.setAcceptsCommands(False)
            self.setConnectionText(i18n_catalog.i18nc("@info:status", "Connected over the network. No access to control the printer."))
            self._authentication_requested_message.hide()
            if self._authentication_request_active:
                if self._authentication_timer.remainingTime() > 0:
                    Logger.log("d", "Authentication state changed to authentication denied before the request timeout.")
                    self._authentication_failed_message.setText(i18n_catalog.i18nc("@info:status", "Access request was denied on the printer."))
                else:
                    Logger.log("d", "Authentication state changed to authentication denied due to a timeout")
                    self._authentication_failed_message.setText(i18n_catalog.i18nc("@info:status", "Access request failed due to a timeout."))

                self._authentication_failed_message.show()
            self._authentication_request_active = False

            # Stop waiting for a response
            self._authentication_timer.stop()
            self._authentication_counter = 0

        self._authentication_state = auth_state
        self.authenticationStateChanged.emit()

    authenticationStateChanged = pyqtSignal()

    @pyqtProperty(int, notify = authenticationStateChanged)
    def authenticationState(self):
        return self._authentication_state

    @pyqtSlot()
    def requestAuthentication(self, message_id = None, action_id = "Retry"):
        if action_id == "Request" or action_id == "Retry":
            self._authentication_failed_message.hide()
            self._not_authenticated_message.hide()
            self._authentication_state = AuthState.NotAuthenticated
            self._authentication_counter = 0
            self._authentication_requested_message.setProgress(0)
            self._authentication_id = None
            self._authentication_key = None
            self._createNetworkManager() # Re-create network manager to force re-authentication.

    ##  Request data from the connected device.
    def _update(self):
        if self._last_response_time:
            time_since_last_response = time() - self._last_response_time
        else:
            time_since_last_response = 0
        if self._last_request_time:
            time_since_last_request = time() - self._last_request_time
        else:
            time_since_last_request = float("inf") # An irrelevantly large number of seconds

        # Connection is in timeout, check if we need to re-start the connection.
        # Sometimes the qNetwork manager incorrectly reports the network status on Mac & Windows.
        # Re-creating the QNetworkManager seems to fix this issue.
        if self._last_response_time and self._connection_state_before_timeout:
            if time_since_last_response > self._recreate_network_manager_time * self._recreate_network_manager_count:
                self._recreate_network_manager_count += 1
                counter = 0  # Counter to prevent possible indefinite while loop.
                # It can happen that we had a very long timeout (multiple times the recreate time).
                # In that case we should jump through the point that the next update won't be right away.
                while time_since_last_response - self._recreate_network_manager_time * self._recreate_network_manager_count > self._recreate_network_manager_time and counter < 10:
                    counter += 1
                    self._recreate_network_manager_count += 1
                Logger.log("d", "Timeout lasted over %.0f seconds (%.1fs), re-checking connection.", self._recreate_network_manager_time, time_since_last_response)
                self._createNetworkManager()
                return

        # Check if we have an connection in the first place.
        if not self._manager.networkAccessible():
            if not self._connection_state_before_timeout:
                Logger.log("d", "The network connection seems to be disabled. Going into timeout mode")
                self._connection_state_before_timeout = self._connection_state
                self.setConnectionState(ConnectionState.error)
                self._connection_message = Message(i18n_catalog.i18nc("@info:status",
                                                                      "The connection with the network was lost."))
                self._connection_message.show()

                if self._progress_message:
                    self._progress_message.hide()

                # Check if we were uploading something. Abort if this is the case.
                # Some operating systems handle this themselves, others give weird issues.
                try:
                    if self._post_reply:
                        Logger.log("d", "Stopping post upload because the connection was lost.")
                        try:
                            self._post_reply.uploadProgress.disconnect(self._onUploadProgress)
                        except TypeError:
                            pass  # The disconnection can fail on mac in some cases. Ignore that.

                        self._post_reply.abort()
                        self._post_reply = None
                except RuntimeError:
                    self._post_reply = None  # It can happen that the wrapped c++ object is already deleted.
            return
        else:
            if not self._connection_state_before_timeout:
                self._recreate_network_manager_count = 1

        # Check that we aren't in a timeout state
        if self._last_response_time and self._last_request_time and not self._connection_state_before_timeout:
            if time_since_last_response > self._response_timeout_time and time_since_last_request <= self._response_timeout_time:
                # Go into timeout state.
                Logger.log("d", "We did not receive a response for %0.1f seconds, so it seems the printer is no longer accessible.", time_since_last_response)
                self._connection_state_before_timeout = self._connection_state
                self._connection_message = Message(i18n_catalog.i18nc("@info:status", "The connection with the printer was lost. Check your printer to see if it is connected."))
                self._connection_message.show()

                if self._progress_message:
                    self._progress_message.hide()

                # Check if we were uploading something. Abort if this is the case.
                # Some operating systems handle this themselves, others give weird issues.
                try:
                    if self._post_reply:
                        Logger.log("d", "Stopping post upload because the connection was lost.")
                        try:
                            self._post_reply.uploadProgress.disconnect(self._onUploadProgress)
                        except TypeError:
                            pass  # The disconnection can fail on mac in some cases. Ignore that.

                        self._post_reply.abort()
                        self._post_reply = None
                except RuntimeError:
                    self._post_reply = None  # It can happen that the wrapped c++ object is already deleted.
                self.setConnectionState(ConnectionState.error)
                return

        if self._authentication_state == AuthState.NotAuthenticated:
            self._verifyAuthentication()  # We don't know if we are authenticated; check if we have correct auth.
        elif self._authentication_state == AuthState.AuthenticationRequested:
            self._checkAuthentication()  # We requested authentication at some point. Check if we got permission.

        ## Request 'general' printer data
        url = QUrl("http://" + self._address + self._api_prefix + "printer")
        printer_request = QNetworkRequest(url)
        self._manager.get(printer_request)

        ## Request print_job data
        url = QUrl("http://" + self._address + self._api_prefix + "print_job")
        print_job_request = QNetworkRequest(url)
        self._manager.get(print_job_request)

        self._last_request_time = time()

    def _createNetworkManager(self):
        if self._manager:
            self._manager.finished.disconnect(self._onFinished)
            self._manager.networkAccessibleChanged.disconnect(self._onNetworkAccesibleChanged)
            self._manager.authenticationRequired.disconnect(self._onAuthenticationRequired)

        self._manager = QNetworkAccessManager()
        self._manager.finished.connect(self._onFinished)
        self._manager.authenticationRequired.connect(self._onAuthenticationRequired)
        self._manager.networkAccessibleChanged.connect(self._onNetworkAccesibleChanged)  # for debug purposes

    ##  Convenience function that gets information from the received json data and converts it to the right internal
    #   values / variables
    def _spliceJSONData(self):
        # Check for hotend temperatures
        for index in range(0, self._num_extruders):
            temperature = self._json_printer_state["heads"][0]["extruders"][index]["hotend"]["temperature"]["current"]
            self._setHotendTemperature(index, temperature)
            try:
                material_id = self._json_printer_state["heads"][0]["extruders"][index]["active_material"]["guid"]
            except KeyError:
                material_id = ""
            self._setMaterialId(index, material_id)
            try:
                hotend_id = self._json_printer_state["heads"][0]["extruders"][index]["hotend"]["id"]
            except KeyError:
                hotend_id = ""
            self._setHotendId(index, hotend_id)

        bed_temperature = self._json_printer_state["bed"]["temperature"]["current"]
        self._setBedTemperature(bed_temperature)
        target_bed_temperature = self._json_printer_state["bed"]["temperature"]["target"]
        self._setTargetBedTemperature(target_bed_temperature)

        head_x = self._json_printer_state["heads"][0]["position"]["x"]
        head_y = self._json_printer_state["heads"][0]["position"]["y"]
        head_z = self._json_printer_state["heads"][0]["position"]["z"]
        self._updateHeadPosition(head_x, head_y, head_z)
        self._updatePrinterState(self._json_printer_state["status"])

        if self._processing_preheat_requests:
            try:
                is_preheating = self._json_printer_state["bed"]["pre_heat"]["active"]
            except KeyError: #Old firmware doesn't support that.
                pass #Don't update the pre-heat remaining time.
            else:
                if is_preheating:
                    try:
                        remaining_preheat_time = self._json_printer_state["bed"]["pre_heat"]["remaining"]
                    except KeyError: #Error in firmware. If "active" is supported, "remaining" should also be supported.
                        pass #Anyway, don't update.
                    else:
                        #Only update if time estimate is significantly off (>5000ms).
                        #Otherwise we get issues with latency causing the timer to count inconsistently.
                        if abs(self._preheat_bed_timer.remainingTime() - remaining_preheat_time * 1000) > 5000:
                            self._preheat_bed_timer.setInterval(remaining_preheat_time * 1000)
                            self._preheat_bed_timer.start()
                            self.preheatBedRemainingTimeChanged.emit()
                else: #Not pre-heating. Must've cancelled.
                    if self._preheat_bed_timer.isActive():
                        self._preheat_bed_timer.setInterval(0)
                        self._preheat_bed_timer.stop()
                        self.preheatBedRemainingTimeChanged.emit()

    def close(self):
        Logger.log("d", "Closing connection of printer %s with ip %s", self._key, self._address)
        self._updateJobState("")
        self.setConnectionState(ConnectionState.closed)
        if self._progress_message:
            self._progress_message.hide()

        # Reset authentication state
        self._authentication_requested_message.hide()
        self._authentication_state = AuthState.NotAuthenticated
        self._authentication_counter = 0
        self._authentication_timer.stop()

        self._authentication_requested_message.hide()
        self._authentication_failed_message.hide()
        self._authentication_succeeded_message.hide()

        # Reset stored material & hotend data.
        self._material_ids = [""] * self._num_extruders
        self._hotend_ids = [""] * self._num_extruders

        if self._error_message:
            self._error_message.hide()

        # Reset timeout state
        self._connection_state_before_timeout = None
        self._last_response_time = time()
        self._last_request_time = None

        # Stop update timers
        self._update_timer.stop()

        self.stopCamera()

    ##  Request the current scene to be sent to a network-connected printer.
    #
    #   \param nodes A collection of scene nodes to send. This is ignored.
    #   \param file_name \type{string} A suggestion for a file name to write.
    #   This is ignored.
    #   \param filter_by_machine Whether to filter MIME types by machine. This
    #   is ignored.
    #   \param kwargs Keyword arguments.
    def requestWrite(self, nodes, file_name = None, filter_by_machine = False, file_handler = None, **kwargs):
        if self._printer_state != "idle":
            self._error_message = Message(
                i18n_catalog.i18nc("@info:status", "Unable to start a new print job, printer is busy. Current printer status is %s.") % self._printer_state)
            self._error_message.show()
            return
        elif self._authentication_state != AuthState.Authenticated:
            self._not_authenticated_message.show()
            Logger.log("d", "Attempting to perform an action without authentication. Auth state is %s", self._authentication_state)
            return

        Application.getInstance().showPrintMonitor.emit(True)
        self._print_finished = True
        self.writeStarted.emit(self)
        self._gcode = getattr(Application.getInstance().getController().getScene(), "gcode_list")

        print_information = Application.getInstance().getPrintInformation()
        warnings = []  # There might be multiple things wrong. Keep a list of all the stuff we need to warn about.

        # Only check for mistakes if there is material length information.
        if print_information.materialLengths:
            # Check if print cores / materials are loaded at all. Any failure in these results in an Error.
            for index in range(0, self._num_extruders):
                if print_information.materialLengths[index] != 0:
                    if self._json_printer_state["heads"][0]["extruders"][index]["hotend"]["id"] == "":
                        Logger.log("e", "No cartridge loaded in slot %s, unable to start print", index + 1)
                        self._error_message = Message(
                            i18n_catalog.i18nc("@info:status", "Unable to start a new print job. No PrinterCore loaded in slot {0}".format(index + 1)))
                        self._error_message.show()
                        return
                    if self._json_printer_state["heads"][0]["extruders"][index]["active_material"]["guid"] == "":
                        Logger.log("e", "No material loaded in slot %s, unable to start print", index + 1)
                        self._error_message = Message(
                            i18n_catalog.i18nc("@info:status",
                                               "Unable to start a new print job. No material loaded in slot {0}".format(index + 1)))
                        self._error_message.show()
                        return

            for index in range(0, self._num_extruders):
                # Check if there is enough material. Any failure in these results in a warning.
                material_length = self._json_printer_state["heads"][0]["extruders"][index]["active_material"]["length_remaining"]
                if material_length != -1 and print_information.materialLengths[index] > material_length:
                    Logger.log("w", "Printer reports that there is not enough material left for extruder %s. We need %s and the printer has %s", index + 1, print_information.materialLengths[index], material_length)
                    warnings.append(i18n_catalog.i18nc("@label", "Not enough material for spool {0}.").format(index+1))

                # Check if the right cartridges are loaded. Any failure in these results in a warning.
                extruder_manager = cura.Settings.ExtruderManager.ExtruderManager.getInstance()
                if print_information.materialLengths[index] != 0:
                    variant = extruder_manager.getExtruderStack(index).findContainer({"type": "variant"})
                    core_name = self._json_printer_state["heads"][0]["extruders"][index]["hotend"]["id"]
                    if variant:
                        if variant.getName() != core_name:
                            Logger.log("w", "Extruder %s has a different Cartridge (%s) as Cura (%s)", index + 1, core_name, variant.getName())
                            warnings.append(i18n_catalog.i18nc("@label", "Different print core (Cura: {0}, Printer: {1}) selected for extruder {2}".format(variant.getName(), core_name, index + 1)))

                    material = extruder_manager.getExtruderStack(index).findContainer({"type": "material"})
                    if material:
                        remote_material_guid = self._json_printer_state["heads"][0]["extruders"][index]["active_material"]["guid"]
                        if material.getMetaDataEntry("GUID") != remote_material_guid:
                            Logger.log("w", "Extruder %s has a different material (%s) as Cura (%s)", index + 1,
                                       remote_material_guid,
                                       material.getMetaDataEntry("GUID"))

                            remote_materials = UM.Settings.ContainerRegistry.ContainerRegistry.getInstance().findInstanceContainers(type = "material", GUID = remote_material_guid, read_only = True)
                            remote_material_name = "Unknown"
                            if remote_materials:
                                remote_material_name = remote_materials[0].getName()
                            warnings.append(i18n_catalog.i18nc("@label", "Different material (Cura: {0}, Printer: {1}) selected for extruder {2}").format(material.getName(), remote_material_name, index + 1))

                    try:
                        is_offset_calibrated = self._json_printer_state["heads"][0]["extruders"][index]["hotend"]["offset"]["state"] == "valid"
                    except KeyError:  # Older versions of the API don't expose the offset property, so we must asume that all is well.
                        is_offset_calibrated = True

                    if not is_offset_calibrated:
                        warnings.append(i18n_catalog.i18nc("@label", "Print core {0} is not properly calibrated. XY calibration needs to be performed on the printer.").format(index + 1))
        else:
            Logger.log("w", "There was no material usage found. No check to match used material with machine is done.")

        if warnings:
            text = i18n_catalog.i18nc("@label", "Are you sure you wish to print with the selected configuration?")
            informative_text = i18n_catalog.i18nc("@label", "There is a mismatch between the configuration or calibration of the printer and Cura. "
                                                "For the best result, always slice for the PrintCores and materials that are inserted in your printer.")
            detailed_text = ""
            for warning in warnings:
                detailed_text += warning + "\n"

            Application.getInstance().messageBox(i18n_catalog.i18nc("@window:title", "Mismatched configuration"),
                                                 text,
                                                 informative_text,
                                                 detailed_text,
                                                 buttons=QMessageBox.Yes + QMessageBox.No,
                                                 icon=QMessageBox.Question,
                                                 callback=self._configurationMismatchMessageCallback
                                                 )
            return

        self.startPrint()

    def _configurationMismatchMessageCallback(self, button):
        def delayedCallback():
            if button == QMessageBox.Yes:
                self.startPrint()
            else:
                Application.getInstance().showPrintMonitor.emit(False)
        # For some unknown reason Cura on OSX will hang if we do the call back code
        # immediately without first returning and leaving QML's event system.
        QTimer.singleShot(100, delayedCallback)

    def isConnected(self):
        return self._connection_state != ConnectionState.closed and self._connection_state != ConnectionState.error

    ##  Start requesting data from printer
    def connect(self):
        self.close()  # Ensure that previous connection (if any) is killed.

        self._createNetworkManager()

        self.setConnectionState(ConnectionState.connecting)
        self._update()  # Manually trigger the first update, as we don't want to wait a few secs before it starts.
        if not self._use_stream:
            self._updateCamera()
        Logger.log("d", "Connection with printer %s with ip %s started", self._key, self._address)

        ## Check if this machine was authenticated before.
        self._authentication_id = Application.getInstance().getGlobalContainerStack().getMetaDataEntry("network_authentication_id", None)
        self._authentication_key = Application.getInstance().getGlobalContainerStack().getMetaDataEntry("network_authentication_key", None)

        if self._authentication_id is None and self._authentication_key is None:
            Logger.log("d", "No authentication found in metadata.")
        else:
            Logger.log("d", "Loaded authentication id %s and key %s from the metadata entry", self._authentication_id, self._getSafeAuthKey())

        self._update_timer.start()

    ##  Stop requesting data from printer
    def disconnect(self):
        Logger.log("d", "Connection with printer %s with ip %s stopped", self._key, self._address)
        self.close()

    newImage = pyqtSignal()

    @pyqtProperty(QUrl, notify = newImage)
    def cameraImage(self):
        self._camera_image_id += 1
        # There is an image provider that is called "camera". In order to ensure that the image qml object, that
        # requires a QUrl to function, updates correctly we add an increasing number. This causes to see the QUrl
        # as new (instead of relying on cached version and thus forces an update.
        temp = "image://camera/" + str(self._camera_image_id)
        return QUrl(temp, QUrl.TolerantMode)

    def getCameraImage(self):
        return self._camera_image

    def _setJobState(self, job_state):
        self._last_command = job_state
        url = QUrl("http://" + self._address + self._api_prefix + "print_job/state")
        put_request = QNetworkRequest(url)
        put_request.setHeader(QNetworkRequest.ContentTypeHeader, "application/json")
        data = "{\"target\": \"%s\"}" % job_state
        self._manager.put(put_request, data.encode())

    ##  Convenience function to get the username from the OS.
    #   The code was copied from the getpass module, as we try to use as little dependencies as possible.
    def _getUserName(self):
        for name in ("LOGNAME", "USER", "LNAME", "USERNAME"):
            user = os.environ.get(name)
            if user:
                return user
        return "Unknown User"  # Couldn't find out username.

    def _progressMessageActionTrigger(self, message_id = None, action_id = None):
        if action_id == "Abort":
            Logger.log("d", "User aborted sending print to remote.")
            self._progress_message.hide()
            self._compressing_print = False
            if self._post_reply:
                self._post_reply.abort()
                self._post_reply = None
            Application.getInstance().showPrintMonitor.emit(False)

    ##  Attempt to start a new print.
    #   This function can fail to actually start a print due to not being authenticated or another print already
    #   being in progress.
    def startPrint(self):
        try:
            self._send_gcode_start = time()
            self._progress_message = Message(i18n_catalog.i18nc("@info:status", "Sending data to printer"), 0, False, -1)
            self._progress_message.addAction("Abort", i18n_catalog.i18nc("@action:button", "Cancel"), None, "")
            self._progress_message.actionTriggered.connect(self._progressMessageActionTrigger)
            self._progress_message.show()
            Logger.log("d", "Started sending g-code to remote printer.")
            self._compressing_print = True
            ## Mash the data into single string
            byte_array_file_data = b""
            for line in self._gcode:
                if not self._compressing_print:
                    self._progress_message.hide()
                    return  # Stop trying to zip, abort was called.
                if self._use_gzip:
                    byte_array_file_data += gzip.compress(line.encode("utf-8"))
                    QCoreApplication.processEvents()  # Ensure that the GUI does not freeze.
                    # Pretend that this is a response, as zipping might take a bit of time.
                    self._last_response_time = time()
                else:
                    byte_array_file_data += line.encode("utf-8")

            if self._use_gzip:
                file_name = "%s.gcode.gz" % Application.getInstance().getPrintInformation().jobName
            else:
                file_name = "%s.gcode" % Application.getInstance().getPrintInformation().jobName

            self._compressing_print = False
            ##  Create multi_part request
            self._post_multi_part = QHttpMultiPart(QHttpMultiPart.FormDataType)

            ##  Create part (to be placed inside multipart)
            self._post_part = QHttpPart()
            self._post_part.setHeader(QNetworkRequest.ContentDispositionHeader,
                           "form-data; name=\"file\"; filename=\"%s\"" % file_name)
            self._post_part.setBody(byte_array_file_data)
            self._post_multi_part.append(self._post_part)

            url = QUrl("http://" + self._address + self._api_prefix + "print_job")

            ##  Create the QT request
            self._post_request = QNetworkRequest(url)

            ##  Post request + data
            self._post_reply = self._manager.post(self._post_request, self._post_multi_part)
            self._post_reply.uploadProgress.connect(self._onUploadProgress)

        except IOError:
            self._progress_message.hide()
            self._error_message = Message(i18n_catalog.i18nc("@info:status", "Unable to send data to printer. Is another job still active?"))
            self._error_message.show()
        except Exception as e:
            self._progress_message.hide()
            Logger.log("e", "An exception occurred in network connection: %s" % str(e))

    ##  Verify if we are authenticated to make requests.
    def _verifyAuthentication(self):
        url = QUrl("http://" + self._address + self._api_prefix + "auth/verify")
        request = QNetworkRequest(url)
        self._manager.get(request)

    ##  Check if the authentication request was allowed by the printer.
    def _checkAuthentication(self):
        Logger.log("d", "Checking if authentication is correct for id %s and key %s", self._authentication_id, self._getSafeAuthKey())
        self._manager.get(QNetworkRequest(QUrl("http://" + self._address + self._api_prefix + "auth/check/" + str(self._authentication_id))))

    ##  Request a authentication key from the printer so we can be authenticated
    def _requestAuthentication(self):
        url = QUrl("http://" + self._address + self._api_prefix + "auth/request")
        request = QNetworkRequest(url)
        request.setHeader(QNetworkRequest.ContentTypeHeader, "application/json")
        self._manager.post(request, json.dumps({"application": "Cura-" + Application.getInstance().getVersion(), "user": self._getUserName()}).encode())

    ##  Send all material profiles to the printer.
    def sendMaterialProfiles(self):
        for container in UM.Settings.ContainerRegistry.ContainerRegistry.getInstance().findInstanceContainers(type = "material"):
            try:
                xml_data = container.serialize()
                if xml_data == "" or xml_data is None:
                    continue
                material_multi_part = QHttpMultiPart(QHttpMultiPart.FormDataType)

                material_part = QHttpPart()
                file_name = "none.xml"
                material_part.setHeader(QNetworkRequest.ContentDispositionHeader, "form-data; name=\"file\";filename=\"%s\"" % file_name)
                material_part.setBody(xml_data.encode())
                material_multi_part.append(material_part)
                url = QUrl("http://" + self._address + self._api_prefix + "materials")
                material_post_request = QNetworkRequest(url)
                reply = self._manager.post(material_post_request, material_multi_part)

                # Keep reference to material_part, material_multi_part and reply so the garbage collector won't touch them.
                self._material_post_objects[id(reply)] = (material_part, material_multi_part, reply)
            except NotImplementedError:
                # If the material container is not the most "generic" one it can't be serialized an will raise a
                # NotImplementedError. We can simply ignore these.
                pass

    ##  Handler for all requests that have finished.
    def _onFinished(self, reply):
        if reply.error() == QNetworkReply.TimeoutError:
            Logger.log("w", "Received a timeout on a request to the printer")
            self._connection_state_before_timeout = self._connection_state
            # Check if we were uploading something. Abort if this is the case.
            # Some operating systems handle this themselves, others give weird issues.
            if self._post_reply:
                self._post_reply.abort()
                self._post_reply.uploadProgress.disconnect(self._onUploadProgress)
                Logger.log("d", "Uploading of print failed after %s", time() - self._send_gcode_start)
                self._post_reply = None
                self._progress_message.hide()

            self.setConnectionState(ConnectionState.error)
            return

        if self._connection_state_before_timeout and reply.error() == QNetworkReply.NoError:  # There was a timeout, but we got a correct answer again.
            Logger.log("d", "We got a response (%s) from the server after %0.1f of silence. Going back to previous state %s", reply.url().toString(), time() - self._last_response_time, self._connection_state_before_timeout)

            # Camera was active before timeout. Start it again
            if self._camera_active:
                self._startCamera()

            self.setConnectionState(self._connection_state_before_timeout)
            self._connection_state_before_timeout = None

        if reply.error() == QNetworkReply.NoError:
            self._last_response_time = time()

        status_code = reply.attribute(QNetworkRequest.HttpStatusCodeAttribute)
        if not status_code:
            if self._connection_state != ConnectionState.error:
                Logger.log("d", "A reply from %s did not have status code.", reply.url().toString())
            # Received no or empty reply
            return
        reply_url = reply.url().toString()

        if reply.operation() == QNetworkAccessManager.GetOperation:
            if "printer" in reply_url:  # Status update from printer.
                if status_code == 200:
                    if self._connection_state == ConnectionState.connecting:
                        self.setConnectionState(ConnectionState.connected)
                    try:
                        self._json_printer_state = json.loads(bytes(reply.readAll()).decode("utf-8"))
                    except json.decoder.JSONDecodeError:
                        Logger.log("w", "Received an invalid printer state message: Not valid JSON.")
                        return
                    self._spliceJSONData()

                    # Hide connection error message if the connection was restored
                    if self._connection_message:
                        self._connection_message.hide()
                        self._connection_message = None
                else:
                    Logger.log("w", "We got an unexpected status (%s) while requesting printer state", status_code)
                    pass  # TODO: Handle errors
            elif "print_job" in reply_url:  # Status update from print_job:
                if status_code == 200:
                    try:
                        json_data = json.loads(bytes(reply.readAll()).decode("utf-8"))
                    except json.decoder.JSONDecodeError:
                        Logger.log("w", "Received an invalid print job state message: Not valid JSON.")
                        return
                    progress = json_data["progress"]
                    ## If progress is 0 add a bit so another print can't be sent.
                    if progress == 0:
                        progress += 0.001
                    elif progress == 1:
                        self._print_finished = True
                    else:
                        self._print_finished = False
                    self.setProgress(progress * 100)

                    state = json_data["state"]

                    # There is a short period after aborting or finishing a print where the printer
                    # reports a "none" state (but the printer is not ready to receive a print)
                    # If this happens before the print has reached progress == 1, the print has
                    # been aborted.
                    if state == "none" or state == "":
                        if self._last_command == "abort":
                            self.setErrorText(i18n_catalog.i18nc("@label:MonitorStatus", "Aborting print..."))
                            state = "error"
                        else:
                            state = "printing"
                    if state == "wait_cleanup" and self._last_command == "abort":
                        # Keep showing the "aborted" error state until after the buildplate has been cleaned
                        self.setErrorText(i18n_catalog.i18nc("@label:MonitorStatus", "Print aborted. Please check the printer"))
                        state = "error"

                    # NB/TODO: the following two states are intentionally added for future proofing the i18n strings
                    #          but are currently non-functional
                    if state == "!pausing":
                        self.setErrorText(i18n_catalog.i18nc("@label:MonitorStatus", "Pausing print..."))
                    if state == "!resuming":
                        self.setErrorText(i18n_catalog.i18nc("@label:MonitorStatus", "Resuming print..."))

                    self._updateJobState(state)
                    self.setTimeElapsed(json_data["time_elapsed"])
                    self.setTimeTotal(json_data["time_total"])
                    self.setJobName(json_data["name"])
                elif status_code == 404:
                    self.setProgress(0)  # No print job found, so there can't be progress or other data.
                    self._updateJobState("")
                    self.setErrorText("")
                    self.setTimeElapsed(0)
                    self.setTimeTotal(0)
                    self.setJobName("")
                else:
                    Logger.log("w", "We got an unexpected status (%s) while requesting print job state", status_code)
            elif "snapshot" in reply_url:  # Status update from image:
                if status_code == 200:
                    self._camera_image.loadFromData(reply.readAll())
                    self.newImage.emit()
            elif "auth/verify" in reply_url:  # Answer when requesting authentication
                if status_code == 401:
                    if self._authentication_state != AuthState.AuthenticationRequested:
                        # Only request a new authentication when we have not already done so.
                        Logger.log("i", "Not authenticated (Current auth state is %s). Attempting to request authentication",  self._authentication_state )
                        self._requestAuthentication()
                elif status_code == 403:
                    # If we already had an auth (eg; didn't request one), we only need a single 403 to see it as denied.
                    if self._authentication_state != AuthState.AuthenticationRequested:
                        Logger.log("d", "While trying to verify the authentication state, we got a forbidden response. Our own auth state was %s", self._authentication_state)
                        self.setAuthenticationState(AuthState.AuthenticationDenied)
                elif status_code == 200:
                    self.setAuthenticationState(AuthState.Authenticated)
                    global_container_stack = Application.getInstance().getGlobalContainerStack()

                    ## Save authentication details.
                    if global_container_stack:
                        if "network_authentication_key" in global_container_stack.getMetaData():
                            global_container_stack.setMetaDataEntry("network_authentication_key", self._authentication_key)
                        else:
                            global_container_stack.addMetaDataEntry("network_authentication_key", self._authentication_key)
                        if "network_authentication_id" in global_container_stack.getMetaData():
                            global_container_stack.setMetaDataEntry("network_authentication_id", self._authentication_id)
                        else:
                            global_container_stack.addMetaDataEntry("network_authentication_id", self._authentication_id)
                    Application.getInstance().saveStack(global_container_stack)  # Force save so we are sure the data is not lost.
                    Logger.log("i", "Authentication succeeded for id %s and key %s", self._authentication_id, self._getSafeAuthKey())
                else:  # Got a response that we didn't expect, so something went wrong.
                    Logger.log("e", "While trying to authenticate, we got an unexpected response: %s", reply.attribute(QNetworkRequest.HttpStatusCodeAttribute))
                    self.setAuthenticationState(AuthState.NotAuthenticated)

            elif "auth/check" in reply_url:  # Check if we are authenticated (user can refuse this!)
                try:
                    data = json.loads(bytes(reply.readAll()).decode("utf-8"))
                except json.decoder.JSONDecodeError:
                    Logger.log("w", "Received an invalid authentication check from printer: Not valid JSON.")
                    return
                if data.get("message", "") == "authorized":
                    Logger.log("i", "Authentication was approved")
                    self._verifyAuthentication()  # Ensure that the verification is really used and correct.
                elif data.get("message", "") == "unauthorized":
                    Logger.log("i", "Authentication was denied.")
                    self.setAuthenticationState(AuthState.AuthenticationDenied)
                else:
                    pass

        elif reply.operation() == QNetworkAccessManager.PostOperation:
            if "/auth/request" in reply_url:
                # We got a response to requesting authentication.
<<<<<<< HEAD
                try:
                    data = json.loads(bytes(reply.readAll()).decode("utf-8"))
                except json.decoder.JSONDecodeError:
                    Logger.log("w", "Received an invalid authentication request reply from printer: Not valid JSON.")
                    return
=======
                data = json.loads(bytes(reply.readAll()).decode("utf-8"))
>>>>>>> fa7a026e
                self.setAuthenticationState(AuthState.AuthenticationRequested)
                global_container_stack = Application.getInstance().getGlobalContainerStack()
                if global_container_stack:  # Remove any old data.
                    Logger.log("d", "Removing old network authentication data as a new one was requested.")
                    global_container_stack.removeMetaDataEntry("network_authentication_key")
                    global_container_stack.removeMetaDataEntry("network_authentication_id")
                    Application.getInstance().saveStack(global_container_stack)  # Force saving so we don't keep wrong auth data.

                self._authentication_key = data["key"]
                self._authentication_id = data["id"]
                Logger.log("i", "Got a new authentication ID (%s) and KEY (%S). Waiting for authorization.", self._authentication_id, self._getSafeAuthKey())

                # Check if the authentication is accepted.
                self._checkAuthentication()
            elif "materials" in reply_url:
                # Remove cached post request items.
                del self._material_post_objects[id(reply)]
            elif "print_job" in reply_url:
                reply.uploadProgress.disconnect(self._onUploadProgress)
                Logger.log("d", "Uploading of print succeeded after %s", time() - self._send_gcode_start)
                # Only reset the _post_reply if it was the same one.
                if reply == self._post_reply:
                    self._post_reply = None
                self._progress_message.hide()

        elif reply.operation() == QNetworkAccessManager.PutOperation:
            if "printer/bed/pre_heat" in reply_url: #Pre-heat command has completed. Re-enable syncing pre-heating.
                self._processing_preheat_requests = True
            if status_code in [200, 201, 202, 204]:
                pass  # Request was successful!
            else:
                Logger.log("d", "Something went wrong when trying to update data of API (%s). Message: %s Statuscode: %s", reply_url, reply.readAll(), status_code)
        else:
            Logger.log("d", "NetworkPrinterOutputDevice got an unhandled operation %s", reply.operation())

    def _onStreamDownloadProgress(self, bytes_received, bytes_total):
        # An MJPG stream is (for our purpose) a stream of concatenated JPG images.
        # JPG images start with the marker 0xFFD8, and end with 0xFFD9
        if self._image_reply is None:
            return
        self._stream_buffer += self._image_reply.readAll()

        if self._stream_buffer_start_index == -1:
            self._stream_buffer_start_index = self._stream_buffer.indexOf(b'\xff\xd8')
        stream_buffer_end_index = self._stream_buffer.lastIndexOf(b'\xff\xd9')
        # If this happens to be more than a single frame, then so be it; the JPG decoder will
        # ignore the extra data. We do it like this in order not to get a buildup of frames

        if self._stream_buffer_start_index != -1 and stream_buffer_end_index != -1:
            jpg_data = self._stream_buffer[self._stream_buffer_start_index:stream_buffer_end_index + 2]
            self._stream_buffer = self._stream_buffer[stream_buffer_end_index + 2:]
            self._stream_buffer_start_index = -1

            self._camera_image.loadFromData(jpg_data)
            self.newImage.emit()

    def _onUploadProgress(self, bytes_sent, bytes_total):
        if bytes_total > 0:
            new_progress = bytes_sent / bytes_total * 100
            # Treat upload progress as response. Uploading can take more than 10 seconds, so if we don't, we can get
            # timeout responses if this happens.
            self._last_response_time = time()
            if new_progress > self._progress_message.getProgress():
                self._progress_message.show()  # Ensure that the message is visible.
                self._progress_message.setProgress(bytes_sent / bytes_total * 100)
        else:
            self._progress_message.setProgress(0)
            self._progress_message.hide()

    ##  Let the user decide if the hotends and/or material should be synced with the printer
    def materialHotendChangedMessage(self, callback):
        Application.getInstance().messageBox(i18n_catalog.i18nc("@window:title", "Sync with your printer"),
            i18n_catalog.i18nc("@label",
                "Would you like to use your current printer configuration in Cura?"),
            i18n_catalog.i18nc("@label",
                "The print cores and/or materials on your printer differ from those within your current project. For the best result, always slice for the print cores and materials that are inserted in your printer."),
            buttons=QMessageBox.Yes + QMessageBox.No,
            icon=QMessageBox.Question,
            callback=callback
        )

    ##  Convenience function to "blur" out all but the last 5 characters of the auth key.
    #   This can be used to debug print the key, without it compromising the security.
    def _getSafeAuthKey(self):
        if self._authentication_key is not None:
            result = self._authentication_key[-5:]
            result = "********" + result
            return result
        return self._authentication_key<|MERGE_RESOLUTION|>--- conflicted
+++ resolved
@@ -1049,15 +1049,11 @@
         elif reply.operation() == QNetworkAccessManager.PostOperation:
             if "/auth/request" in reply_url:
                 # We got a response to requesting authentication.
-<<<<<<< HEAD
                 try:
                     data = json.loads(bytes(reply.readAll()).decode("utf-8"))
                 except json.decoder.JSONDecodeError:
                     Logger.log("w", "Received an invalid authentication request reply from printer: Not valid JSON.")
                     return
-=======
-                data = json.loads(bytes(reply.readAll()).decode("utf-8"))
->>>>>>> fa7a026e
                 self.setAuthenticationState(AuthState.AuthenticationRequested)
                 global_container_stack = Application.getInstance().getGlobalContainerStack()
                 if global_container_stack:  # Remove any old data.
