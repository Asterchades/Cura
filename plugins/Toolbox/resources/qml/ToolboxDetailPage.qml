// Copyright (c) 2018 Ultimaker B.V.
// Toolbox is released under the terms of the LGPLv3 or higher.

import QtQuick 2.3
import QtQuick.Controls 1.4
import QtQuick.Controls.Styles 1.4
import UM 1.1 as UM

Item
{
    id: page
    property var details: base.selection || {}
    anchors.fill: parent
    width: parent.width
    ToolboxBackColumn
    {
        id: sidebar
    }
    Item
    {
        id: header
        anchors
        {
            left: sidebar.right
            right: parent.right
            rightMargin: UM.Theme.getSize("wide_margin").width
        }
        height: UM.Theme.getSize("toolbox_detail_header").height
        Image
        {
            id: thumbnail
            width: UM.Theme.getSize("toolbox_thumbnail_medium").width
            height: UM.Theme.getSize("toolbox_thumbnail_medium").height
            fillMode: Image.PreserveAspectFit
            source: details.icon_url || "../images/logobot.svg"
            mipmap: true
            anchors
            {
                top: parent.top
                left: parent.left
                leftMargin: UM.Theme.getSize("wide_margin").width
                topMargin: UM.Theme.getSize("wide_margin").height
            }
        }

        Label
        {
            id: title
            anchors
            {
                top: thumbnail.top
                left: thumbnail.right
                leftMargin: UM.Theme.getSize("default_margin").width
                right: parent.right
                rightMargin: UM.Theme.getSize("wide_margin").width
                bottomMargin: UM.Theme.getSize("default_margin").height
            }
            text: details.name || ""
            font: UM.Theme.getFont("large")
            color: UM.Theme.getColor("text")
            wrapMode: Text.WordWrap
            width: parent.width
            height: UM.Theme.getSize("toolbox_property_label").height
        }

        Column
        {
            id: properties
            anchors
            {
                top: title.bottom
                left: title.left
                topMargin: UM.Theme.getSize("default_margin").height
            }
            spacing: Math.floor(UM.Theme.getSize("narrow_margin").height)
            width: childrenRect.width
            Label
            {
                text: catalog.i18nc("@label", "Version") + ":"
                font: UM.Theme.getFont("very_small")
                color: UM.Theme.getColor("text_medium")
            }
            Label
            {
                text: catalog.i18nc("@label", "Last updated") + ":"
                font: UM.Theme.getFont("very_small")
                color: UM.Theme.getColor("text_medium")
            }
            Label
            {
                text: catalog.i18nc("@label", "Author") + ":"
                font: UM.Theme.getFont("very_small")
                color: UM.Theme.getColor("text_medium")
            }
        }
        Column
        {
            id: values
            anchors
            {
                top: title.bottom
                left: properties.right
                leftMargin: UM.Theme.getSize("default_margin").width
                topMargin: UM.Theme.getSize("default_margin").height
            }
            spacing: Math.floor(UM.Theme.getSize("narrow_margin").height)
            Label
            {
<<<<<<< HEAD
                text: details.version || ""
=======
                text: details.version || catalog.i18nc("@label", "Unknown")
>>>>>>> 5a194bb6
                font: UM.Theme.getFont("very_small")
                color: UM.Theme.getColor("text")
            }
            Label
            {
                text:
                {
                    var date = new Date(details.last_updated)
                    return date.toLocaleString(Qt.locale())
                }
                font: UM.Theme.getFont("very_small")
                color: UM.Theme.getColor("text")
            }
            Label
            {
                text:
                {
                    if (details.author_email)
                    {
                        return "<a href=\"mailto:" + details.author_email+"?Subject=Cura: " + details.name + "\">" + details.author_name + "</a>"
                    }
                    else
                    {
                        return "<a href=\"" + details.website + "\">" + details.author_name + "</a>"
                    }
                }
                font: UM.Theme.getFont("very_small")
                color: UM.Theme.getColor("text")
                linkColor: UM.Theme.getColor("text_link")
                onLinkActivated: Qt.openUrlExternally(link)
            }
        }
        Rectangle
        {
            color: UM.Theme.getColor("lining")
            width: parent.width
            height: UM.Theme.getSize("default_lining").height
            anchors.bottom: parent.bottom
        }
    }
    ToolboxDetailList
    {
        anchors
        {
            top: header.bottom
            bottom: page.bottom
            left: header.left
            right: page.right
        }
    }
}<|MERGE_RESOLUTION|>--- conflicted
+++ resolved
@@ -106,11 +106,7 @@
             spacing: Math.floor(UM.Theme.getSize("narrow_margin").height)
             Label
             {
-<<<<<<< HEAD
-                text: details.version || ""
-=======
                 text: details.version || catalog.i18nc("@label", "Unknown")
->>>>>>> 5a194bb6
                 font: UM.Theme.getFont("very_small")
                 color: UM.Theme.getColor("text")
             }
