# Copyright (c) 2018 Ultimaker B.V.
# Toolbox is released under the terms of the LGPLv3 or higher.

import json
import os
import tempfile
import platform
<<<<<<< HEAD
from typing import cast, Any, Dict, List, Set, TYPE_CHECKING, Tuple, Optional
=======
from typing import cast, Any, Dict, List, Set, TYPE_CHECKING, Tuple, Optional, Union
>>>>>>> b723621f

from PyQt5.QtCore import QUrl, QObject, pyqtProperty, pyqtSignal, pyqtSlot
from PyQt5.QtNetwork import QNetworkAccessManager, QNetworkRequest, QNetworkReply

from UM.Logger import Logger
from UM.PluginRegistry import PluginRegistry
from UM.Extension import Extension
from UM.Qt.ListModel import ListModel
from UM.i18n import i18nCatalog
from UM.Version import Version

import cura
from cura.CuraApplication import CuraApplication

from .AuthorsModel import AuthorsModel
from .PackagesModel import PackagesModel

if TYPE_CHECKING:
    from cura.Settings.GlobalStack import GlobalStack

i18n_catalog = i18nCatalog("cura")


##  The Toolbox class is responsible of communicating with the server through the API
class Toolbox(QObject, Extension):
    DEFAULT_CLOUD_API_ROOT = "https://api.ultimaker.com" #type: str
    DEFAULT_CLOUD_API_VERSION = 1 #type: int

    def __init__(self, application: CuraApplication) -> None:
        super().__init__()

        self._application = application  # type: CuraApplication

        self._sdk_version = None  # type: Optional[Union[str, int]]
        self._cloud_api_version = None  # type: Optional[int]
        self._cloud_api_root = None  # type: Optional[str]
        self._api_url = None  # type: Optional[str]

        # Network:
        self._download_request = None  # type: Optional[QNetworkRequest]
        self._download_reply = None  # type: Optional[QNetworkReply]
        self._download_progress = 0  # type: float
        self._is_downloading = False  # type: bool
        self._network_manager = None  # type: Optional[QNetworkAccessManager]
        self._request_header = [
            b"User-Agent",
            str.encode(
                "%s/%s (%s %s)" % (
                    self._application.getApplicationName(),
                    self._application.getVersion(),
                    platform.system(),
                    platform.machine(),
                )
            )
        ]
        self._request_urls = {}  # type: Dict[str, QUrl]
        self._to_update = []  # type: List[str] # Package_ids that are waiting to be updated
        self._old_plugin_ids = set()  # type: Set[str]
        self._old_plugin_metadata = dict()  # type: Dict[str, Dict[str, Any]]

        # Data:
        self._metadata = {
            "authors":             [],
            "packages":            [],
            "plugins_showcase":    [],
            "plugins_available":   [],
            "plugins_installed":   [],
            "materials_showcase":  [],
            "materials_available": [],
            "materials_installed": [],
            "materials_generic":   []
        }  # type: Dict[str, List[Any]]

        # Models:
        self._models = {
            "authors":             AuthorsModel(self),
            "packages":            PackagesModel(self),
            "plugins_showcase":    PackagesModel(self),
            "plugins_available":   PackagesModel(self),
            "plugins_installed":   PackagesModel(self),
            "materials_showcase":  AuthorsModel(self),
            "materials_available": AuthorsModel(self),
            "materials_installed": PackagesModel(self),
            "materials_generic":   PackagesModel(self)
        }  # type: Dict[str, ListModel]

        # These properties are for keeping track of the UI state:
        # ----------------------------------------------------------------------
        # View category defines which filter to use, and therefore effectively
        # which category is currently being displayed. For example, possible
        # values include "plugin" or "material", but also "installed".
        self._view_category = "plugin"  # type: str

        # View page defines which type of page layout to use. For example,
        # possible values include "overview", "detail" or "author".
        self._view_page = "loading"  # type: str

        # Active package refers to which package is currently being downloaded,
        # installed, or otherwise modified.
        self._active_package = None  # type: Optional[Dict[str, Any]]

        self._dialog = None  # type: Optional[QObject]
        self._confirm_reset_dialog = None  # type: Optional[QObject]
        self._resetUninstallVariables()

        self._restart_required = False  # type: bool

        # variables for the license agreement dialog
        self._license_dialog_plugin_name = ""  # type: str
        self._license_dialog_license_content = ""  # type: str
        self._license_dialog_plugin_file_location = ""  # type: str
        self._restart_dialog_message = ""  # type: str

        self._application.initializationFinished.connect(self._onAppInitialized)

    # Signals:
    # --------------------------------------------------------------------------
    # Downloading changes
    activePackageChanged = pyqtSignal()
    onDownloadProgressChanged = pyqtSignal()
    onIsDownloadingChanged = pyqtSignal()
    restartRequiredChanged = pyqtSignal()
    installChanged = pyqtSignal()
    enabledChanged = pyqtSignal()

    # UI changes
    viewChanged = pyqtSignal()
    detailViewChanged = pyqtSignal()
    filterChanged = pyqtSignal()
    metadataChanged = pyqtSignal()
    showLicenseDialog = pyqtSignal()
    uninstallVariablesChanged = pyqtSignal()

    def _resetUninstallVariables(self) -> None:
        self._package_id_to_uninstall = None  # type: Optional[str]
        self._package_name_to_uninstall = ""
        self._package_used_materials = []  # type: List[Tuple[GlobalStack, str, str]]
        self._package_used_qualities = []  # type: List[Tuple[GlobalStack, str, str]]

    @pyqtSlot(result = str)
    def getLicenseDialogPluginName(self) -> str:
        return self._license_dialog_plugin_name

    @pyqtSlot(result = str)
    def getLicenseDialogPluginFileLocation(self) -> str:
        return self._license_dialog_plugin_file_location

    @pyqtSlot(result = str)
    def getLicenseDialogLicenseContent(self) -> str:
        return self._license_dialog_license_content

    def openLicenseDialog(self, plugin_name: str, license_content: str, plugin_file_location: str) -> None:
        self._license_dialog_plugin_name = plugin_name
        self._license_dialog_license_content = license_content
        self._license_dialog_plugin_file_location = plugin_file_location
        self.showLicenseDialog.emit()

    # This is a plugin, so most of the components required are not ready when
    # this is initialized. Therefore, we wait until the application is ready.
    def _onAppInitialized(self) -> None:
        self._plugin_registry = self._application.getPluginRegistry()
        self._package_manager = self._application.getPackageManager()
        self._sdk_version = self._getSDKVersion()
        self._cloud_api_version = self._getCloudAPIVersion()
        self._cloud_api_root = self._getCloudAPIRoot()
        self._api_url = "{cloud_api_root}/cura-packages/v{cloud_api_version}/cura/v{sdk_version}".format(
            cloud_api_root=self._cloud_api_root,
            cloud_api_version=self._cloud_api_version,
            sdk_version=self._sdk_version
        )
        self._request_urls = {
            "authors": QUrl("{base_url}/authors".format(base_url=self._api_url)),
            "packages": QUrl("{base_url}/packages".format(base_url=self._api_url)),
            "plugins_showcase": QUrl("{base_url}/showcase".format(base_url=self._api_url)),
            "plugins_available": QUrl("{base_url}/packages?package_type=plugin".format(base_url=self._api_url)),
            "materials_showcase": QUrl("{base_url}/showcase".format(base_url=self._api_url)),
            "materials_available": QUrl("{base_url}/packages?package_type=material".format(base_url=self._api_url)),
            "materials_generic": QUrl("{base_url}/packages?package_type=material&tags=generic".format(base_url=self._api_url))
        }

    # Get the API root for the packages API depending on Cura version settings.
    def _getCloudAPIRoot(self) -> str:
        if not hasattr(cura, "CuraVersion"):
            return self.DEFAULT_CLOUD_API_ROOT
        if not hasattr(cura.CuraVersion, "CuraCloudAPIRoot"): # type: ignore
            return self.DEFAULT_CLOUD_API_ROOT
        if not cura.CuraVersion.CuraCloudAPIRoot: # type: ignore
            return self.DEFAULT_CLOUD_API_ROOT
        return cura.CuraVersion.CuraCloudAPIRoot # type: ignore

    # Get the cloud API version from CuraVersion
    def _getCloudAPIVersion(self) -> int:
        if not hasattr(cura, "CuraVersion"):
            return self.DEFAULT_CLOUD_API_VERSION
        if not hasattr(cura.CuraVersion, "CuraCloudAPIVersion"): # type: ignore
            return self.DEFAULT_CLOUD_API_VERSION
        if not cura.CuraVersion.CuraCloudAPIVersion: # type: ignore
            return self.DEFAULT_CLOUD_API_VERSION
        return cura.CuraVersion.CuraCloudAPIVersion # type: ignore

    # Get the packages version depending on Cura version settings.
    def _getSDKVersion(self) -> Union[int, str]:
        if not hasattr(cura, "CuraVersion"):
            return self._plugin_registry.APIVersion
        if not hasattr(cura.CuraVersion, "CuraSDKVersion"):  # type: ignore
            return self._plugin_registry.APIVersion
        if not cura.CuraVersion.CuraSDKVersion:  # type: ignore
            return self._plugin_registry.APIVersion
        return cura.CuraVersion.CuraSDKVersion  # type: ignore

    @pyqtSlot()
    def browsePackages(self) -> None:
        # Create the network manager:
        # This was formerly its own function but really had no reason to be as
        # it was never called more than once ever.
        if self._network_manager is not None:
            self._network_manager.finished.disconnect(self._onRequestFinished)
            self._network_manager.networkAccessibleChanged.disconnect(self._onNetworkAccessibleChanged)
        self._network_manager = QNetworkAccessManager()
        self._network_manager.finished.connect(self._onRequestFinished)
        self._network_manager.networkAccessibleChanged.connect(self._onNetworkAccessibleChanged)

        # Make remote requests:
        self._makeRequestByType("packages")
        self._makeRequestByType("authors")
        # TODO: Uncomment in the future when the tag-filtered api calls work in the cloud server
        # self._makeRequestByType("plugins_showcase")
        # self._makeRequestByType("plugins_available")
        # self._makeRequestByType("materials_showcase")
        # self._makeRequestByType("materials_available")
        # self._makeRequestByType("materials_generic")

        # Gather installed packages:
        self._updateInstalledModels()

        if not self._dialog:
            self._dialog = self._createDialog("Toolbox.qml")

        if not self._dialog:
            Logger.log("e", "Unexpected error trying to create the 'Toolbox' dialog.")
            return

        self._dialog.show()

        # Apply enabled/disabled state to installed plugins
        self.enabledChanged.emit()

    def _createDialog(self, qml_name: str) -> Optional[QObject]:
        Logger.log("d", "Toolbox: Creating dialog [%s].", qml_name)
        plugin_path = PluginRegistry.getInstance().getPluginPath(self.getPluginId())
        if not plugin_path:
            return None
        path = os.path.join(plugin_path, "resources", "qml", qml_name)
        
        dialog = self._application.createQmlComponent(path, {"toolbox": self})
        if not dialog:
            raise Exception("Failed to create toolbox dialog")
        return dialog

    def _convertPluginMetadata(self, plugin: Dict[str, Any]) -> Dict[str, Any]:
        formatted = {
            "package_id": plugin["id"],
            "package_type": "plugin",
            "display_name": plugin["plugin"]["name"],
            "package_version": plugin["plugin"]["version"],
            "sdk_version": plugin["plugin"]["api"],
            "author": {
                "author_id": plugin["plugin"]["author"],
                "display_name": plugin["plugin"]["author"]
            },
            "is_installed": True,
            "description": plugin["plugin"]["description"]
        }
        return formatted

    @pyqtSlot()
    def _updateInstalledModels(self) -> None:
        # This is moved here to avoid code duplication and so that after installing plugins they get removed from the
        # list of old plugins
        old_plugin_ids = self._plugin_registry.getInstalledPlugins()
        installed_package_ids = self._package_manager.getAllInstalledPackageIDs()
        scheduled_to_remove_package_ids = self._package_manager.getToRemovePackageIDs()

        self._old_plugin_ids = set()
        self._old_plugin_metadata = dict()

        for plugin_id in old_plugin_ids:
            # Neither the installed packages nor the packages that are scheduled to remove are old plugins
            if plugin_id not in installed_package_ids and plugin_id not in scheduled_to_remove_package_ids:
                Logger.log('i', 'Found a plugin that was installed with the old plugin browser: %s', plugin_id)

                old_metadata = self._plugin_registry.getMetaData(plugin_id)
                new_metadata = self._convertPluginMetadata(old_metadata)

                self._old_plugin_ids.add(plugin_id)
                self._old_plugin_metadata[new_metadata["package_id"]] = new_metadata

        all_packages = self._package_manager.getAllInstalledPackagesInfo()
        if "plugin" in all_packages:
            # For old plugins, we only want to include the old custom plugin that were installed via the old toolbox.
            # The bundled plugins will be included in the "bundled_packages.json", so the bundled plugins should be
            # excluded from the old plugins list/dict.
            all_plugin_package_ids = set(package["package_id"] for package in all_packages["plugin"])
            self._old_plugin_ids = set(plugin_id for plugin_id in self._old_plugin_ids
                                    if plugin_id not in all_plugin_package_ids)
            self._old_plugin_metadata = {k: v for k, v in self._old_plugin_metadata.items() if k in self._old_plugin_ids}

            self._metadata["plugins_installed"] = all_packages["plugin"] + list(self._old_plugin_metadata.values())
            self._models["plugins_installed"].setMetadata(self._metadata["plugins_installed"])
            self.metadataChanged.emit()
        if "material" in all_packages:
            self._metadata["materials_installed"] = all_packages["material"]
            # TODO: ADD MATERIALS HERE ONCE MATERIALS PORTION OF TOOLBOX IS LIVE
            self._models["materials_installed"].setMetadata(self._metadata["materials_installed"])
            self.metadataChanged.emit()

    @pyqtSlot(str)
    def install(self, file_path: str) -> None:
        self._package_manager.installPackage(file_path)
        self.installChanged.emit()
        self._updateInstalledModels()
        self.metadataChanged.emit()
        self._restart_required = True
        self.restartRequiredChanged.emit()

    ##  Check package usage and uninstall
    #   If the package is in use, you'll get a confirmation dialog to set everything to default
    @pyqtSlot(str)
    def checkPackageUsageAndUninstall(self, package_id: str) -> None:
        package_used_materials, package_used_qualities = self._package_manager.getMachinesUsingPackage(package_id)
        if package_used_materials or package_used_qualities:
            # Set up "uninstall variables" for resetMaterialsQualitiesAndUninstall
            self._package_id_to_uninstall = package_id
            package_info = self._package_manager.getInstalledPackageInfo(package_id)
            self._package_name_to_uninstall = package_info.get("display_name", package_info.get("package_id"))
            self._package_used_materials = package_used_materials
            self._package_used_qualities = package_used_qualities
            # Ask change to default material / profile
            if self._confirm_reset_dialog is None:
                self._confirm_reset_dialog = self._createDialog("ToolboxConfirmUninstallResetDialog.qml")
            self.uninstallVariablesChanged.emit()
            if self._confirm_reset_dialog is None:
                Logger.log("e", "ToolboxConfirmUninstallResetDialog should have been initialized, but it is not. Not showing dialog and not uninstalling package.")
            else:
                self._confirm_reset_dialog.show()
        else:
            # Plain uninstall
            self.uninstall(package_id)

    @pyqtProperty(str, notify = uninstallVariablesChanged)
    def pluginToUninstall(self) -> str:
        return self._package_name_to_uninstall

    @pyqtProperty(str, notify = uninstallVariablesChanged)
    def uninstallUsedMaterials(self) -> str:
        return "\n".join(["%s (%s)" % (str(global_stack.getName()), material) for global_stack, extruder_nr, material in self._package_used_materials])

    @pyqtProperty(str, notify = uninstallVariablesChanged)
    def uninstallUsedQualities(self) -> str:
        return "\n".join(["%s (%s)" % (str(global_stack.getName()), quality) for global_stack, extruder_nr, quality in self._package_used_qualities])

    @pyqtSlot()
    def closeConfirmResetDialog(self) -> None:
        if self._confirm_reset_dialog is not None:
            self._confirm_reset_dialog.close()

    ##  Uses "uninstall variables" to reset qualities and materials, then uninstall
    #   It's used as an action on Confirm reset on Uninstall
    @pyqtSlot()
    def resetMaterialsQualitiesAndUninstall(self) -> None:
        application = CuraApplication.getInstance()
        material_manager = application.getMaterialManager()
        quality_manager = application.getQualityManager()
        machine_manager = application.getMachineManager()

        for global_stack, extruder_nr, container_id in self._package_used_materials:
            default_material_node = material_manager.getDefaultMaterial(global_stack, extruder_nr, global_stack.extruders[extruder_nr].variant.getName())
            machine_manager.setMaterial(extruder_nr, default_material_node, global_stack = global_stack)
        for global_stack, extruder_nr, container_id in self._package_used_qualities:
            default_quality_group = quality_manager.getDefaultQualityType(global_stack)
            machine_manager.setQualityGroup(default_quality_group, global_stack = global_stack)

        if self._package_id_to_uninstall is not None:
            self._markPackageMaterialsAsToBeUninstalled(self._package_id_to_uninstall)
            self.uninstall(self._package_id_to_uninstall)
        self._resetUninstallVariables()
        self.closeConfirmResetDialog()

    def _markPackageMaterialsAsToBeUninstalled(self, package_id: str) -> None:
        container_registry = self._application.getContainerRegistry()

        all_containers = self._package_manager.getPackageContainerIds(package_id)
        for container_id in all_containers:
            containers = container_registry.findInstanceContainers(id = container_id)
            if not containers:
                continue
            container = containers[0]
            if container.getMetaDataEntry("type") != "material":
                continue
            root_material_id = container.getMetaDataEntry("base_file")
            root_material_containers = container_registry.findInstanceContainers(id = root_material_id)
            if not root_material_containers:
                continue
            root_material_container = root_material_containers[0]
            root_material_container.setMetaDataEntry("removed", True)

    @pyqtSlot(str)
    def uninstall(self, package_id: str) -> None:
        self._package_manager.removePackage(package_id, force_add = True)
        self.installChanged.emit()
        self._updateInstalledModels()
        self.metadataChanged.emit()
        self._restart_required = True
        self.restartRequiredChanged.emit()

    ##  Actual update packages that are in self._to_update
    def _update(self) -> None:
        if self._to_update:
            plugin_id = self._to_update.pop(0)
            remote_package = self.getRemotePackage(plugin_id)
            if remote_package:
                download_url = remote_package["download_url"]
                Logger.log("d", "Updating package [%s]..." % plugin_id)
                self.startDownload(download_url)
            else:
                Logger.log("e", "Could not update package [%s] because there is no remote package info available.", plugin_id)

        if self._to_update:
            self._application.callLater(self._update)

    ##  Update a plugin by plugin_id
    @pyqtSlot(str)
    def update(self, plugin_id: str) -> None:
        self._to_update.append(plugin_id)
        self._application.callLater(self._update)

    @pyqtSlot(str)
    def enable(self, plugin_id: str) -> None:
        self._plugin_registry.enablePlugin(plugin_id)
        self.enabledChanged.emit()
        Logger.log("i", "%s was set as 'active'.", plugin_id)
        self._restart_required = True
        self.restartRequiredChanged.emit()

    @pyqtSlot(str)
    def disable(self, plugin_id: str) -> None:
        self._plugin_registry.disablePlugin(plugin_id)
        self.enabledChanged.emit()
        Logger.log("i", "%s was set as 'deactive'.", plugin_id)
        self._restart_required = True
        self.restartRequiredChanged.emit()

    @pyqtProperty(bool, notify = metadataChanged)
    def dataReady(self) -> bool:
        return self._packages_model is not None

    @pyqtProperty(bool, notify = restartRequiredChanged)
    def restartRequired(self) -> bool:
        return self._restart_required

    @pyqtSlot()
    def restart(self) -> None:
        self._application.windowClosed()

    def getRemotePackage(self, package_id: str) -> Optional[Dict]:
        # TODO: make the lookup in a dict, not a loop. canUpdate is called for every item.
        remote_package = None
        for package in self._metadata["packages"]:
            if package["package_id"] == package_id:
                remote_package = package
                break
        return remote_package

    # Checks
    # --------------------------------------------------------------------------
    @pyqtSlot(str, result = bool)
    def canUpdate(self, package_id: str) -> bool:
        local_package = self._package_manager.getInstalledPackageInfo(package_id)
        if local_package is None:
            Logger.log("i", "Could not find package [%s] as installed in the package manager, fall back to check the old plugins",
                       package_id)
            local_package = self.getOldPluginPackageMetadata(package_id)
            if local_package is None:
                Logger.log("i", "Could not find package [%s] in the old plugins", package_id)
                return False

        remote_package = self.getRemotePackage(package_id)
        if remote_package is None:
            return False

        local_version = Version(local_package["package_version"])
        remote_version = Version(remote_package["package_version"])
        can_upgrade = False
        if remote_version > local_version:
            can_upgrade = True
        # A package with the same version can be built to have different SDK versions. So, for a package with the same
        # version, we also need to check if the current one has a lower SDK version. If so, this package should also
        # be upgradable.
        elif remote_version == local_version:
            can_upgrade = local_package.get("sdk_version", 0) < remote_package.get("sdk_version", 0)

        return can_upgrade

    @pyqtSlot(str, result = bool)
    def canDowngrade(self, package_id: str) -> bool:
        # If the currently installed version is higher than the bundled version (if present), the we can downgrade
        # this package.
        local_package = self._package_manager.getInstalledPackageInfo(package_id)
        if local_package is None:
            return False

        bundled_package = self._package_manager.getBundledPackageInfo(package_id)
        if bundled_package is None:
            return False

        local_version = Version(local_package["package_version"])
        bundled_version = Version(bundled_package["package_version"])
        return bundled_version < local_version

    @pyqtSlot(str, result = bool)
    def isInstalled(self, package_id: str) -> bool:
        result = self._package_manager.isPackageInstalled(package_id)
        # Also check the old plugins list if it's not found in the package manager.
        if not result:
            result = self.isOldPlugin(package_id)
        return result

    @pyqtSlot(str, result = int)
    def getNumberOfInstalledPackagesByAuthor(self, author_id: str) -> int:
        count = 0
        for package in self._metadata["materials_installed"]:
            if package["author"]["author_id"] == author_id:
                count += 1
        return count

    # This slot is only used to get the number of material packages by author, not any other type of packages.
    @pyqtSlot(str, result = int)
    def getTotalNumberOfMaterialPackagesByAuthor(self, author_id: str) -> int:
        count = 0
        for package in self._metadata["packages"]:
            if package["package_type"] == "material":
                if package["author"]["author_id"] == author_id:
                    count += 1
        return count

    @pyqtSlot(str, result = bool)
    def isEnabled(self, package_id: str) -> bool:
        if package_id in self._plugin_registry.getActivePlugins():
            return True
        return False

    # Check for plugins that were installed with the old plugin browser
    def isOldPlugin(self, plugin_id: str) -> bool:
        if plugin_id in self._old_plugin_ids:
            return True
        return False

    def getOldPluginPackageMetadata(self, plugin_id: str) -> Optional[Dict[str, Any]]:
        return self._old_plugin_metadata.get(plugin_id)

    def loadingComplete(self) -> bool:
        populated = 0
        for list in self._metadata.items():
            if len(list) > 0:
                populated += 1
        if populated == len(self._metadata.items()):
            return True
        return False

    # Make API Calls
    # --------------------------------------------------------------------------
    def _makeRequestByType(self, type: str) -> None:
        Logger.log("i", "Toolbox: Requesting %s metadata from server.", type)
        request = QNetworkRequest(self._request_urls[type])
        request.setRawHeader(*self._request_header)
        if self._network_manager:
            self._network_manager.get(request)

    @pyqtSlot(str)
    def startDownload(self, url: str) -> None:
        Logger.log("i", "Toolbox: Attempting to download & install package from %s.", url)
        url = QUrl(url)
        self._download_request = QNetworkRequest(url)
        if hasattr(QNetworkRequest, "FollowRedirectsAttribute"):
            # Patch for Qt 5.6-5.8
            cast(QNetworkRequest, self._download_request).setAttribute(QNetworkRequest.FollowRedirectsAttribute, True)
        if hasattr(QNetworkRequest, "RedirectPolicyAttribute"):
            # Patch for Qt 5.9+
            cast(QNetworkRequest, self._download_request).setAttribute(QNetworkRequest.RedirectPolicyAttribute, True)
        cast(QNetworkRequest, self._download_request).setRawHeader(*self._request_header)
        self._download_reply = cast(QNetworkAccessManager, self._network_manager).get(self._download_request)
        self.setDownloadProgress(0)
        self.setIsDownloading(True)
        cast(QNetworkReply, self._download_reply).downloadProgress.connect(self._onDownloadProgress)

    @pyqtSlot()
    def cancelDownload(self) -> None:
        Logger.log("i", "Toolbox: User cancelled the download of a plugin.")
        self.resetDownload()

    def resetDownload(self) -> None:
        if self._download_reply:
            try:
                self._download_reply.downloadProgress.disconnect(self._onDownloadProgress)
            except TypeError: #Raised when the method is not connected to the signal yet.
                pass #Don't need to disconnect.
            self._download_reply.abort()
        self._download_reply = None
        self._download_request = None
        self.setDownloadProgress(0)
        self.setIsDownloading(False)

    # Handlers for Network Events
    # --------------------------------------------------------------------------
    def _onNetworkAccessibleChanged(self, network_accessibility: QNetworkAccessManager.NetworkAccessibility) -> None:
        if network_accessibility == QNetworkAccessManager.NotAccessible:
            self.resetDownload()

    def _onRequestFinished(self, reply: QNetworkReply) -> None:
        if reply.error() == QNetworkReply.TimeoutError:
            Logger.log("w", "Got a timeout.")
            self.setViewPage("errored")
            self.resetDownload()
            return

        if reply.error() == QNetworkReply.HostNotFoundError:
            Logger.log("w", "Unable to reach server.")
            self.setViewPage("errored")
            self.resetDownload()
            return

        # HACK: These request are not handled independently at this moment, but together from the "packages" call
        do_not_handle = [
            "materials_available",
            "materials_showcase",
            "materials_generic",
            "plugins_available",
            "plugins_showcase",
        ]

        if reply.operation() == QNetworkAccessManager.GetOperation:
            for type, url in self._request_urls.items():

                # HACK: Do nothing because we'll handle these from the "packages" call
                if type in do_not_handle:
                    continue

                if reply.url() == url:
                    if reply.attribute(QNetworkRequest.HttpStatusCodeAttribute) == 200:
                        try:
                            json_data = json.loads(bytes(reply.readAll()).decode("utf-8"))

                            # Check for errors:
                            if "errors" in json_data:
                                for error in json_data["errors"]:
                                    Logger.log("e", "%s", error["title"])
                                return

                            # Create model and apply metadata:
                            if not self._models[type]:
                                Logger.log("e", "Could not find the %s model.", type)
                                break
                            
                            self._metadata[type] = json_data["data"]
                            self._models[type].setMetadata(self._metadata[type])

                            # Do some auto filtering
                            # TODO: Make multiple API calls in the future to handle this
                            if type is "packages":
                                self._models[type].setFilter({"type": "plugin"})
                                self.buildMaterialsModels()
                                self.buildPluginsModels()
                            if type is "authors":
                                self._models[type].setFilter({"package_types": "material"})
                            if type is "materials_generic":
                                self._models[type].setFilter({"tags": "generic"})

                            self.metadataChanged.emit()

                            if self.loadingComplete() is True:
                                self.setViewPage("overview")

                            return
                        except json.decoder.JSONDecodeError:
                            Logger.log("w", "Toolbox: Received invalid JSON for %s.", type)
                            break
                    else:
                        self.setViewPage("errored")
                        self.resetDownload()
                        return

        else:
            # Ignore any operation that is not a get operation
            pass

    def _onDownloadProgress(self, bytes_sent: int, bytes_total: int) -> None:
        if bytes_total > 0:
            new_progress = bytes_sent / bytes_total * 100
            self.setDownloadProgress(new_progress)
            if bytes_sent == bytes_total:
                self.setIsDownloading(False)
                cast(QNetworkReply, self._download_reply).downloadProgress.disconnect(self._onDownloadProgress)
                # Must not delete the temporary file on Windows
                self._temp_plugin_file = tempfile.NamedTemporaryFile(mode = "w+b", suffix = ".curapackage", delete = False)
                file_path = self._temp_plugin_file.name
                # Write first and close, otherwise on Windows, it cannot read the file
                self._temp_plugin_file.write(cast(QNetworkReply, self._download_reply).readAll())
                self._temp_plugin_file.close()
                self._onDownloadComplete(file_path)

    def _onDownloadComplete(self, file_path: str) -> None:
        Logger.log("i", "Toolbox: Download complete.")
        package_info = self._package_manager.getPackageInfo(file_path)
        if not package_info:
            Logger.log("w", "Toolbox: Package file [%s] was not a valid CuraPackage.", file_path)
            return

        license_content = self._package_manager.getPackageLicense(file_path)
        if license_content is not None:
            self.openLicenseDialog(package_info["package_id"], license_content, file_path)
            return

        self.install(file_path)
        return

    # Getter & Setters for Properties:
    # --------------------------------------------------------------------------
    def setDownloadProgress(self, progress: float) -> None:
        if progress != self._download_progress:
            self._download_progress = progress
            self.onDownloadProgressChanged.emit()

    @pyqtProperty(int, fset = setDownloadProgress, notify = onDownloadProgressChanged)
    def downloadProgress(self) -> float:
        return self._download_progress

    def setIsDownloading(self, is_downloading: bool) -> None:
        if self._is_downloading != is_downloading:
            self._is_downloading = is_downloading
            self.onIsDownloadingChanged.emit()

    @pyqtProperty(bool, fset = setIsDownloading, notify = onIsDownloadingChanged)
    def isDownloading(self) -> bool:
        return self._is_downloading

    def setActivePackage(self, package: Dict[str, Any]) -> None:
        self._active_package = package
        self.activePackageChanged.emit()

    @pyqtProperty(QObject, fset = setActivePackage, notify = activePackageChanged)
    def activePackage(self) -> Optional[Dict[str, Any]]:
        return self._active_package

    def setViewCategory(self, category: str = "plugin") -> None:
        self._view_category = category
        self.viewChanged.emit()

    @pyqtProperty(str, fset = setViewCategory, notify = viewChanged)
    def viewCategory(self) -> str:
        return self._view_category

    def setViewPage(self, page: str = "overview") -> None:
        self._view_page = page
        self.viewChanged.emit()

    @pyqtProperty(str, fset = setViewPage, notify = viewChanged)
    def viewPage(self) -> str:
        return self._view_page

    # Exposed Models:
    # --------------------------------------------------------------------------
    @pyqtProperty(QObject, notify = metadataChanged)
    def authorsModel(self) -> AuthorsModel:
        return cast(AuthorsModel, self._models["authors"])

    @pyqtProperty(QObject, notify = metadataChanged)
    def packagesModel(self) -> PackagesModel:
        return cast(PackagesModel, self._models["packages"])

    @pyqtProperty(QObject, notify = metadataChanged)
    def pluginsShowcaseModel(self) -> PackagesModel:
        return cast(PackagesModel, self._models["plugins_showcase"])

    @pyqtProperty(QObject, notify = metadataChanged)
    def pluginsAvailableModel(self) -> PackagesModel:
        return cast(PackagesModel, self._models["plugins_available"])

    @pyqtProperty(QObject, notify = metadataChanged)
    def pluginsInstalledModel(self) -> PackagesModel:
        return cast(PackagesModel, self._models["plugins_installed"])

    @pyqtProperty(QObject, notify = metadataChanged)
    def materialsShowcaseModel(self) -> AuthorsModel:
        return cast(AuthorsModel, self._models["materials_showcase"])

    @pyqtProperty(QObject, notify = metadataChanged)
    def materialsAvailableModel(self) -> AuthorsModel:
        return cast(AuthorsModel, self._models["materials_available"])

    @pyqtProperty(QObject, notify = metadataChanged)
    def materialsInstalledModel(self) -> PackagesModel:
        return cast(PackagesModel, self._models["materials_installed"])

    @pyqtProperty(QObject, notify=metadataChanged)
    def materialsGenericModel(self) -> PackagesModel:
        return cast(PackagesModel, self._models["materials_generic"])

    # Filter Models:
    # --------------------------------------------------------------------------
    @pyqtSlot(str, str, str)
    def filterModelByProp(self, model_type: str, filter_type: str, parameter: str) -> None:
        if not self._models[model_type]:
            Logger.log("w", "Toolbox: Couldn't filter %s model because it doesn't exist.", model_type)
            return
        self._models[model_type].setFilter({filter_type: parameter})
        self.filterChanged.emit()

    @pyqtSlot(str, "QVariantMap")
    def setFilters(self, model_type: str, filter_dict: dict) -> None:
        if not self._models[model_type]:
            Logger.log("w", "Toolbox: Couldn't filter %s model because it doesn't exist.", model_type)
            return
        self._models[model_type].setFilter(filter_dict)
        self.filterChanged.emit()

    @pyqtSlot(str)
    def removeFilters(self, model_type: str) -> None:
        if not self._models[model_type]:
            Logger.log("w", "Toolbox: Couldn't remove filters on %s model because it doesn't exist.", model_type)
            return
        self._models[model_type].setFilter({})
        self.filterChanged.emit()

    # HACK(S):
    # --------------------------------------------------------------------------
    def buildMaterialsModels(self) -> None:
        self._metadata["materials_showcase"] = []
        self._metadata["materials_available"] = []

        processed_authors = [] # type: List[str]

        for item in self._metadata["packages"]:
            if item["package_type"] == "material":

                author = item["author"]
                if author["author_id"] in processed_authors:
                    continue

                # Generic materials to be in the same section
                if "generic" in item["tags"]:
                    self._metadata["materials_generic"].append(item)
                else:
                    if "showcase" in item["tags"]:
                        self._metadata["materials_showcase"].append(author)
                    else:
                        self._metadata["materials_available"].append(author)

                    processed_authors.append(author["author_id"])

        self._models["materials_showcase"].setMetadata(self._metadata["materials_showcase"])
        self._models["materials_available"].setMetadata(self._metadata["materials_available"])
        self._models["materials_generic"].setMetadata(self._metadata["materials_generic"])

    def buildPluginsModels(self) -> None:
        self._metadata["plugins_showcase"] = []
        self._metadata["plugins_available"] = []

        for item in self._metadata["packages"]:
            if item["package_type"] == "plugin":

                if "showcase" in item["tags"]:
                    self._metadata["plugins_showcase"].append(item)
                else:
                    self._metadata["plugins_available"].append(item)

        self._models["plugins_showcase"].setMetadata(self._metadata["plugins_showcase"])
        self._models["plugins_available"].setMetadata(self._metadata["plugins_available"])<|MERGE_RESOLUTION|>--- conflicted
+++ resolved
@@ -5,11 +5,7 @@
 import os
 import tempfile
 import platform
-<<<<<<< HEAD
-from typing import cast, Any, Dict, List, Set, TYPE_CHECKING, Tuple, Optional
-=======
 from typing import cast, Any, Dict, List, Set, TYPE_CHECKING, Tuple, Optional, Union
->>>>>>> b723621f
 
 from PyQt5.QtCore import QUrl, QObject, pyqtProperty, pyqtSignal, pyqtSlot
 from PyQt5.QtNetwork import QNetworkAccessManager, QNetworkRequest, QNetworkReply
