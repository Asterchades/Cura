---
name: unit-test
# FIXME: This should be a reusable workflow

on:
    push:
        paths:
            - 'plugins/**'
            - 'resources/**'
            - 'cura/**'
            - 'icons/**'
            - 'tests/**'
            - 'packaging/**'
            - '.github/workflows/conan-*.yml'
            - '.github/workflows/unit-test.yml'
            - '.github/workflows/notify.yml'
            - '.github/workflows/requirements-conan-package.txt'
            - 'requirements*.txt'
            - 'conanfile.py'
            - 'conandata.yml'
            - 'GitVersion.yml'
            - '*.jinja'
        branches:
            - main
            - 'CURA-*'
            - '[0-9]+.[0-9]+'
        tags:
            - '[0-9]+.[0-9]+.[0-9]+'
            - '[0-9]+.[0-9]+-beta'
    pull_request:
        paths:
            - 'plugins/**'
            - 'resources/**'
            - 'cura/**'
            - 'icons/**'
            - 'tests/**'
            - 'packaging/**'
            - '.github/workflows/conan-*.yml'
            - '.github/workflows/unit-test.yml'
            - '.github/workflows/notify.yml'
            - '.github/workflows/requirements-conan-package.txt'
            - 'requirements*.txt'
            - 'conanfile.py'
            - 'conandata.yml'
            - 'GitVersion.yml'
            - '*.jinja'
        branches:
            - main
            - '[0-9]+.[0-9]+'
        tags:
            - '[0-9]+.[0-9]+.[0-9]+'
            - '[0-9]+.[0-9]+-beta'

env:
    CONAN_LOGIN_USERNAME_CURA: ${{ secrets.CONAN_USER }}
    CONAN_PASSWORD_CURA: ${{ secrets.CONAN_PASS }}
    CONAN_LOGIN_USERNAME_CURA_CE: ${{ secrets.CONAN_USER }}
    CONAN_PASSWORD_CURA_CE: ${{ secrets.CONAN_PASS }}
    CONAN_LOG_RUN_TO_OUTPUT: 1
    CONAN_LOGGING_LEVEL: info
    CONAN_NON_INTERACTIVE: 1

jobs:
    conan-recipe-version:
        uses: ultimaker/cura/.github/workflows/conan-recipe-version.yml@main
        with:
            project_name: cura

    testing:
        runs-on: ubuntu-20.04
        needs: [ conan-recipe-version ]

        steps:
            -   name: Checkout
                uses: actions/checkout@v3

            -   name: Setup Python and pip
                uses: actions/setup-python@v4
                with:
                    python-version: '3.10.x'
                    architecture: 'x64'
                    cache: 'pip'
                    cache-dependency-path: .github/workflows/requirements-conan-package.txt

            -   name: Install Python requirements and Create default Conan profile
                run: |
                    pip install -r requirements-conan-package.txt
                    conan profile new default --detect
                working-directory: .github/workflows/

            -   name: Use Conan download cache (Bash)
                if: ${{ runner.os != 'Windows' }}
                run: conan config set storage.download_cache="$HOME/.conan/conan_download_cache"

            -   name: Cache Conan local repository packages (Bash)
                uses: actions/cache@v3
                if: ${{ runner.os != 'Windows' }}
                with:
                    path: |
                        $HOME/.conan/data
                        $HOME/.conan/conan_download_cache
                    key: conan-${{ runner.os }}-${{ runner.arch }}

            -   name: Install Linux system requirements
                if: ${{ runner.os == 'Linux' }}
                run: sudo apt install build-essential checkinstall libegl-dev zlib1g-dev libssl-dev ninja-build autoconf libx11-dev libx11-xcb-dev libfontenc-dev libice-dev libsm-dev libxau-dev libxaw7-dev libxcomposite-dev libxcursor-dev libxdamage-dev libxdmcp-dev libxext-dev libxfixes-dev libxi-dev libxinerama-dev libxkbfile-dev libxmu-dev libxmuu-dev libxpm-dev libxrandr-dev libxrender-dev libxres-dev libxss-dev libxt-dev libxtst-dev libxv-dev libxvmc-dev libxxf86vm-dev xtrans-dev libxcb-render0-dev libxcb-render-util0-dev libxcb-xkb-dev libxcb-icccm4-dev libxcb-image0-dev libxcb-keysyms1-dev libxcb-randr0-dev libxcb-shape0-dev libxcb-sync-dev libxcb-xfixes0-dev libxcb-xinerama0-dev xkb-data libxcb-dri3-dev uuid-dev libxcb-util-dev libxkbcommon-x11-dev -y

            -   name: Get Conan configuration
                run: conan config install https://github.com/Ultimaker/conan-config.git

            -   name: Install dependencies
                run: conan install . ${{ needs.conan-recipe-version.outputs.recipe_id_full }} --build=missing --update -o cura:devtools=True  -g VirtualPythonEnv -if venv

            -   name: Upload the Dependency package(s)
                run: conan upload "*" -r cura --all -c

            -   name: Set Environment variables for Cura (bash)
                if: ${{ runner.os != 'Windows' }}
                run: |
                    . ./venv/bin/activate_github_actions_env.sh

            -   name: Run Unit Test
                id: run-test
                run: |
                    pytest --junitxml=junit_cura.xml
                working-directory: tests

            -   name: Upload Test Results
                if: always()
                uses: actions/upload-artifact@v3
                with:
                    name: Test Results
                    path: "tests/**/*.xml"

    publish-test-results:
        runs-on: ubuntu-20.04
        needs: [ testing ]
        if: success() || failure()

        steps:
            -   name: Checkout
                uses: actions/checkout@v3

            -   name: Setup Python and pip
                uses: actions/setup-python@v4
                with:
                    python-version: '3.10.x'
                    architecture: 'x64'
                    cache: 'pip'
                    cache-dependency-path: .github/workflows/requirements-conan-package.txt

            -   name: Download Artifacts
                uses: actions/download-artifact@v3
                with:
                    path: artifacts

            -   name: Publish Unit Test Results
                id: test-results
                uses: EnricoMi/publish-unit-test-result-action@v1
<<<<<<< HEAD
                if: always()
=======
>>>>>>> 0793572d
                with:
                    files: "artifacts/**/*.xml"

            -   name: Conclusion
                run: echo "Conclusion is ${{ fromJSON( steps.test-results.outputs.json ).conclusion }}"<|MERGE_RESOLUTION|>--- conflicted
+++ resolved
@@ -23,7 +23,7 @@
         branches:
             - main
             - 'CURA-*'
-            - '[0-9]+.[0-9]+'
+            - '[1-9]+.[0-9]+'
         tags:
             - '[0-9]+.[0-9]+.[0-9]+'
             - '[0-9]+.[0-9]+-beta'
@@ -46,7 +46,7 @@
             - '*.jinja'
         branches:
             - main
-            - '[0-9]+.[0-9]+'
+            - '[1-9]+.[0-9]+'
         tags:
             - '[0-9]+.[0-9]+.[0-9]+'
             - '[0-9]+.[0-9]+-beta'
@@ -157,10 +157,6 @@
             -   name: Publish Unit Test Results
                 id: test-results
                 uses: EnricoMi/publish-unit-test-result-action@v1
-<<<<<<< HEAD
-                if: always()
-=======
->>>>>>> 0793572d
                 with:
                     files: "artifacts/**/*.xml"
 
