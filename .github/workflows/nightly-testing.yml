name: Nightly build - dev release
run-name: Nightly build - dev release

<<<<<<< HEAD
# on:
#   schedule:
#     # Daily at 4:15 CET
#     - cron: '15 3 * * *'
=======
on:
  workflow_dispatch:
#   schedule:
#     # Daily at 5:15 CET
#     - cron: '15 4 * * *'
>>>>>>> e27926a9

jobs:
  build-nightly:
    uses: ./.github/workflows/nightly.yml
    with:
      cura_conan_version: "cura/[*]@ultimaker/testing"
      release_tag: "nightly-testing" # Fixed version, we reuse the same tag forever
      caller_workflow: "nightly-testing.yml"
    secrets: inherit<|MERGE_RESOLUTION|>--- conflicted
+++ resolved
@@ -1,18 +1,11 @@
 name: Nightly build - dev release
 run-name: Nightly build - dev release
 
-<<<<<<< HEAD
-# on:
-#   schedule:
-#     # Daily at 4:15 CET
-#     - cron: '15 3 * * *'
-=======
 on:
   workflow_dispatch:
 #   schedule:
 #     # Daily at 5:15 CET
 #     - cron: '15 4 * * *'
->>>>>>> e27926a9
 
 jobs:
   build-nightly:
