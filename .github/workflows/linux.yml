--- conflicted
+++ resolved
@@ -250,30 +250,23 @@
             dist/${{ steps.filename.outputs.INSTALLER_FILENAME }}.AppImage
           retention-days: 5
 
-<<<<<<< HEAD
-            -   name: Write the run info
-                shell: python
-                run: |
-                    import os
-                    with open("run_info.sh", "w") as f:
-                        f.writelines(f'echo "CURA_VERSION_FULL={os.environ["CURA_VERSION_FULL"]}" >> $GITHUB_ENV\n')
-
-            -   name: Upload the run info
-                uses: actions/upload-artifact@v3
-                with:
-                    name: linux-run-info
-                    path: |
-                        run_info.sh
-                    retention-days: 5
-
-    notify-export:
-        if: ${{ always() }}
-        needs: [ cura-installer-create ]
-=======
+      -   name: Write the run info
+          shell: python
+          run: |
+              import os
+              with open("run_info.sh", "w") as f:
+                  f.writelines(f'echo "CURA_VERSION_FULL={os.environ["CURA_VERSION_FULL"]}" >> $GITHUB_ENV\n')
+      -   name: Upload the run info
+          uses: actions/upload-artifact@v3
+          with:
+              name: linux-run-info
+              path: |
+                  run_info.sh
+              retention-days: 5
+
   notify-export:
     if: ${{ always() }}
     needs: [ cura-installer-create ]
->>>>>>> c7356ccb
 
     uses: ultimaker/cura/.github/workflows/notify.yml@main
     with:
