import os
from pathlib import Path

from jinja2 import Template

from conan import ConanFile
from conan.tools.files import copy, rmdir, save
from conan.tools.env import VirtualRunEnv, Environment
from conan.tools.scm import Version
from conan.errors import ConanInvalidConfiguration, ConanException

required_conan_version = ">=1.50.0"


class CuraConan(ConanFile):
    name = "cura"
    license = "LGPL-3.0"
    author = "Ultimaker B.V."
    url = "https://github.com/Ultimaker/cura"
    description = "3D printer / slicing GUI built on top of the Uranium framework"
    topics = ("conan", "python", "pyqt5", "qt", "qml", "3d-printing", "slicer")
    build_policy = "missing"
    exports = "LICENSE*", "Ultimaker-Cura.spec.jinja", "CuraVersion.py.jinja"
    settings = "os", "compiler", "build_type", "arch"
    no_copy_source = True  # We won't build so no need to copy sources to the build folder

    # FIXME: Remove specific branch once merged to main
    # Extending the conanfile with the UMBaseConanfile https://github.com/Ultimaker/conan-ultimaker-index/tree/CURA-9177_Fix_CI_CD/recipes/umbase
    python_requires = "umbase/[>=0.1.7]@ultimaker/stable"
    python_requires_extend = "umbase.UMBaseConanfile"

    options = {
        "enterprise": ["True", "False", "true", "false"],  # Workaround for GH Action passing boolean as lowercase string
        "staging": ["True", "False", "true", "false"],  # Workaround for GH Action passing boolean as lowercase string
        "devtools": [True, False],  # FIXME: Split this up in testing and (development / build (pyinstaller) / system installer) tools
        "cloud_api_version": "ANY",
        "display_name": "ANY",  # TODO: should this be an option??
        "extra_build_version": "ANY",  #FIXME?: can't retrieve this from github workflow, so have an option to do it 'manually'
        "cura_debug_mode": [True, False],  # FIXME: Use profiles
        "internal": [True, False]
    }
    default_options = {
        "enterprise": "False",
        "staging": "False",
        "devtools": False,
        "cloud_api_version": "1",
        "display_name": "Ultimaker Cura",
        "extra_build_version": "",
        "cura_debug_mode": False,  # Not yet implemented
        "internal": False,
    }
    scm = {
        "type": "git",
        "subfolder": ".",
        "url": "auto",
        "revision": "auto"
    }

    @property
    def _pycharm_targets(self):
        return self.conan_data["pycharm_targets"]

    # FIXME: These env vars should be defined in the runenv.
    _cura_env = None

    @property
    def _cura_run_env(self):
        if self._cura_env:
            return self._cura_env

        self._cura_env = Environment()
        self._cura_env.define("QML2_IMPORT_PATH", str(self._site_packages.joinpath("PyQt6", "Qt6", "qml")))
        self._cura_env.define("QT_PLUGIN_PATH", str(self._site_packages.joinpath("PyQt6", "Qt6", "plugins")))

        if self.settings.os == "Linux":
            self._cura_env.define("QT_QPA_FONTDIR", "/usr/share/fonts")
            self._cura_env.define("QT_QPA_PLATFORMTHEME", "xdgdesktopportal")
            self._cura_env.define("QT_XKB_CONFIG_ROOT", "/usr/share/X11/xkb")
        return self._cura_env

    @property
    def _staging(self):
        return self.options.staging in ["True", 'true']

    @property
    def _enterprise(self):
        return self.options.enterprise in ["True", 'true']

    @property
    def _cloud_api_root(self):
        return "https://api-staging.ultimaker.com" if self._staging else "https://api.ultimaker.com"

    @property
    def _cloud_account_api_root(self):
        return "https://account-staging.ultimaker.com" if self._staging else "https://account.ultimaker.com"

    @property
    def _marketplace_root(self):
        return "https://marketplace-staging.ultimaker.com" if self._staging else "https://marketplace.ultimaker.com"

    @property
    def _digital_factory_url(self):
        return "https://digitalfactory-staging.ultimaker.com" if self._staging else "https://digitalfactory.ultimaker.com"

    @property
    def _cura_latest_url(self):
        return "https://software.ultimaker.com/latest.json"

    @property
    def requirements_txts(self):
        if self.options.devtools:
            return ["requirements.txt", "requirements-ultimaker.txt", "requirements-dev.txt"]
        return ["requirements.txt", "requirements-ultimaker.txt"]

    @property
    def _base_dir(self):
        if self.install_folder is None:
            if self.build_folder is not None:
                return Path(self.build_folder)
            return Path(os.getcwd(), "venv")
        if self.in_local_cache:
            return Path(self.install_folder)
        else:
            return Path(self.source_folder, "venv")

    @property
    def _share_dir(self):
        return self._base_dir.joinpath("share")

    @property
    def _script_dir(self):
        if self.settings.os == "Windows":
            return self._base_dir.joinpath("Scripts")
        return self._base_dir.joinpath("bin")

    @property
    def _site_packages(self):
        if self.settings.os == "Windows":
            return self._base_dir.joinpath("Lib", "site-packages")
        py_version = Version(self.deps_cpp_info["cpython"].version)
        return self._base_dir.joinpath("lib", f"python{py_version.major}.{py_version.minor}", "site-packages")

    @property
    def _py_interp(self):
        py_interp = self._script_dir.joinpath(Path(self.deps_user_info["cpython"].python).name)
        if self.settings.os == "Windows":
            py_interp = Path(*[f'"{p}"' if " " in p else p for p in py_interp.parts])
        return py_interp

    def _generate_cura_version(self, location):
        with open(Path(__file__).parent.joinpath("CuraVersion.py.jinja"), "r") as f:
            cura_version_py = Template(f.read())

<<<<<<< HEAD
        cura_version = self.conf_info.get("user.cura:version", default = self.version, check_type = str)
        if self.options.internal:
            version = Version(cura_version)
            if version.pre:
                cura_version = f"{version.major}.{version.minor}.{version.patch}-{version.pre}+internal_{version.build}"
            else:
                cura_version = f"{version.major}.{version.minor}.{version.patch}+internal_{version.build}"
=======
        # If you want a specific Cura version to show up on the splash screen add the user configuration `user.cura:version=VERSION`
        # the global.conf, profile, package_info (of dependency) or via the cmd line `-c user.cura:version=VERSION`
        cura_version = Version(self.conf.get("user.cura:version", default = self.version, check_type = str))
        pre_tag = f"-{cura_version.pre}" if cura_version.pre else ""
        build_tag = f"+{cura_version.build}" if cura_version.build else ""
        internal_tag = f"+internal" if self.options.internal else ""
        cura_version = f"{cura_version.major}.{cura_version.minor}.{cura_version.patch}{pre_tag}{build_tag}{internal_tag}"
>>>>>>> 60e3e502

        with open(Path(location, "CuraVersion.py"), "w") as f:
            f.write(cura_version_py.render(
                cura_app_name = self.name,
                cura_app_display_name = self.options.display_name,
                cura_version = cura_version,
                cura_build_type = "Enterprise" if self._enterprise else "",
                cura_debug_mode = self.options.cura_debug_mode,
                cura_cloud_api_root = self._cloud_api_root,
                cura_cloud_api_version = self.options.cloud_api_version,
                cura_cloud_account_api_root = self._cloud_account_api_root,
                cura_marketplace_root = self._marketplace_root,
                cura_digital_factory_url = self._digital_factory_url,
                cura_latest_url = self._cura_latest_url))

    def _generate_pyinstaller_spec(self, location, entrypoint_location, icon_path, entitlements_file):
        pyinstaller_metadata = self._um_data()["pyinstaller"]
        datas = [(str(self._base_dir.joinpath("conan_install_info.json")), ".")]
        for data in pyinstaller_metadata["datas"].values():
            if not self.options.internal and data.get("internal", False):
                continue

            if "package" in data:  # get the paths from conan package
                if data["package"] == self.name:
                    if self.in_local_cache:
                        src_path = Path(self.package_folder, data["src"])
                    else:
                        src_path = Path(self.source_folder, data["src"])
                else:
                    src_path = Path(self.deps_cpp_info[data["package"]].rootpath, data["src"])
            elif "root" in data:  # get the paths relative from the sourcefolder
                src_path = Path(self.source_folder, data["root"], data["src"])
            else:
                continue
            if src_path.exists():
                datas.append((str(src_path), data["dst"]))

        binaries = []
        for binary in pyinstaller_metadata["binaries"].values():
            if "package" in binary:  # get the paths from conan package
                src_path = Path(self.deps_cpp_info[binary["package"]].rootpath, binary["src"])
            elif "root" in binary:  # get the paths relative from the sourcefolder
                src_path = Path(self.source_folder, binary["root"], binary["src"])
            else:
                continue
            if not src_path.exists():
                self.output.warning(f"Source path for binary {binary['binary']} does not exist")
                continue

            for bin in src_path.glob(binary["binary"] + "*[.exe|.dll|.so|.dylib|.so.]*"):
                binaries.append((str(bin), binary["dst"]))
            for bin in src_path.glob(binary["binary"]):
                binaries.append((str(bin), binary["dst"]))

        # Make sure all Conan dependencies which are shared are added to the binary list for pyinstaller
        for _, dependency in self.dependencies.host.items():
            for bin_paths in dependency.cpp_info.bindirs:
                binaries.extend([(f"{p}", ".") for p in Path(bin_paths).glob("**/*.dll")])
            for lib_paths in dependency.cpp_info.libdirs:
                binaries.extend([(f"{p}", ".") for p in Path(lib_paths).glob("**/*.so*")])
                binaries.extend([(f"{p}", ".") for p in Path(lib_paths).glob("**/*.dylib*")])

        # Copy dynamic libs from lib path
        binaries.extend([(f"{p}", ".") for p in Path(self._base_dir.joinpath("lib")).glob("**/*.dylib*")])
        binaries.extend([(f"{p}", ".") for p in Path(self._base_dir.joinpath("lib")).glob("**/*.so*")])

        # Collect all dll's from PyQt6 and place them in the root
        binaries.extend([(f"{p}", ".") for p in Path(self._site_packages, "PyQt6", "Qt6").glob("**/*.dll")])

        with open(Path(__file__).parent.joinpath("Ultimaker-Cura.spec.jinja"), "r") as f:
            pyinstaller = Template(f.read())

        version = self.conf_info.get("user.cura:version", default = self.version, check_type = str)
        cura_version = Version(version)

        with open(Path(location, "Ultimaker-Cura.spec"), "w") as f:
            f.write(pyinstaller.render(
                name = str(self.options.display_name).replace(" ", "-"),
                display_name = self.options.display_name,
                entrypoint = entrypoint_location,
                datas = datas,
                binaries = binaries,
                venv_script_path = str(self._script_dir),
                hiddenimports = pyinstaller_metadata["hiddenimports"],
                collect_all = pyinstaller_metadata["collect_all"],
                icon = icon_path,
                entitlements_file = entitlements_file,
                osx_bundle_identifier = "'nl.ultimaker.cura'" if self.settings.os == "Macos" else "None",
                upx = str(self.settings.os == "Windows"),
                strip = False,  # This should be possible on Linux and MacOS but, it can also cause issues on some distributions. Safest is to disable it for now
                target_arch = "'x86_64'" if self.settings.os == "Macos" else "None",  # FIXME: Make this dependent on the settings.arch_target
                macos = self.settings.os == "Macos",
                version = f"'{version}'",
                short_version = f"'{cura_version.major}.{cura_version.minor}.{cura_version.patch}'",
            ))

    def set_version(self):
        if self.version is None:
            self.version = self._umdefault_version()

    def configure(self):
        self.options["pyarcus"].shared = True
        self.options["pysavitar"].shared = True
        self.options["pynest2d"].shared = True
        self.options["cpython"].shared = True

    def validate(self):
        version = self.conf_info.get("user.cura:version", default = self.version, check_type = str)
        if version and Version(version) <= Version("4"):
            raise ConanInvalidConfiguration("Only versions 5+ are support")

    def requirements(self):
        for req in self._um_data()["requirements"]:
            self.requires(req)
        if self.options.internal:
            for req in self._um_data()["internal_requirements"]:
                self.requires(req)

    def layout(self):
        self.folders.source = "."
        self.folders.build = "venv"
        self.folders.generators = Path(self.folders.build, "conan")

        self.cpp.package.libdirs = [os.path.join("site-packages", "cura")]
        self.cpp.package.bindirs = ["bin"]
        self.cpp.package.resdirs = ["resources", "plugins", "packaging", "pip_requirements"]  # pip_requirements should be the last item in the list

    def build(self):
        pass

    def generate(self):
        cura_run_envvars = self._cura_run_env.vars(self, scope = "run")
        ext = ".ps1" if self.settings.os == "Windows" else ".sh"
        cura_run_envvars.save_script(self.folders.generators.joinpath(f"cura_run_environment{ext}"))

        vr = VirtualRunEnv(self)
        vr.generate()

        self._generate_cura_version(Path(self.source_folder, "cura"))

        if self.options.devtools:
            entitlements_file = "'{}'".format(Path(self.source_folder, "packaging", "dmg", "cura.entitlements"))
            self._generate_pyinstaller_spec(location = self.generators_folder,
                                            entrypoint_location = "'{}'".format(Path(self.source_folder, self._um_data()["runinfo"]["entrypoint"])).replace("\\", "\\\\"),
                                            icon_path = "'{}'".format(Path(self.source_folder, "packaging", self._um_data()["pyinstaller"]["icon"][str(self.settings.os)])).replace("\\", "\\\\"),
                                            entitlements_file = entitlements_file if self.settings.os == "Macos" else "None")

    def imports(self):
        self.copy("CuraEngine.exe", root_package = "curaengine", src = "@bindirs", dst = "", keep_path = False)
        self.copy("CuraEngine", root_package = "curaengine", src = "@bindirs", dst = "", keep_path = False)

        rmdir(self, os.path.join(self.source_folder, "resources", "materials"))
        self.copy("*.fdm_material", root_package = "fdm_materials", src = "@resdirs", dst = "resources/materials", keep_path = False)
        self.copy("*.sig", root_package = "fdm_materials", src = "@resdirs", dst = "resources/materials", keep_path = False)

        if self.options.internal:
            self.copy("*.fdm_material", root_package = "fdm_materials_private", src = "@resdirs", dst = "resources/materials", keep_path = False)
            self.copy("*.sig", root_package = "fdm_materials_private", src = "@resdirs", dst = "resources/materials", keep_path = False)
            self.copy("*", root_package = "cura_private_data", src = self.deps_cpp_info["cura_private_data"].resdirs[0],
                           dst = self._share_dir.joinpath("cura", "resources"), keep_path = True)

        # Copy resources of cura_binary_data
        self.copy("*", root_package = "cura_binary_data", src = self.deps_cpp_info["cura_binary_data"].resdirs[0],
                       dst = self._share_dir.joinpath("cura", "resources"), keep_path = True)
        self.copy("*", root_package = "cura_binary_data", src = self.deps_cpp_info["cura_binary_data"].resdirs[1],
                       dst =self._share_dir.joinpath("uranium", "resources"), keep_path = True)

        self.copy("*.dll", src = "@bindirs", dst = self._site_packages)
        self.copy("*.pyd", src = "@libdirs", dst = self._site_packages)
        self.copy("*.pyi", src = "@libdirs", dst = self._site_packages)
        self.copy("*.dylib", src = "@libdirs", dst = self._script_dir)

    def deploy(self):
        # Copy CuraEngine.exe to bindirs of Virtual Python Environment
        # TODO: Fix source such that it will get the curaengine relative from the executable (Python bindir in this case)
        self.copy_deps("CuraEngine.exe", root_package = "curaengine", src = self.deps_cpp_info["curaengine"].bindirs[0],
                       dst = self._base_dir,
                       keep_path = False)
        self.copy_deps("CuraEngine", root_package = "curaengine", src = self.deps_cpp_info["curaengine"].bindirs[0], dst = self._base_dir,
                       keep_path = False)

        # Copy resources of Cura (keep folder structure)
        self.copy("*", src = self.cpp_info.bindirs[0], dst = self._base_dir, keep_path = False)
        self.copy("*", src = self.cpp_info.libdirs[0], dst = self._site_packages.joinpath("cura"), keep_path = True)
        self.copy("*", src = self.cpp_info.resdirs[0], dst = self._share_dir.joinpath("cura", "resources"), keep_path = True)
        self.copy("*", src = self.cpp_info.resdirs[1], dst = self._share_dir.joinpath("cura", "plugins"), keep_path = True)

        # Copy materials (flat)
        self.copy_deps("*.fdm_material", root_package = "fdm_materials", src = self.deps_cpp_info["fdm_materials"].resdirs[0],
                       dst = self._share_dir.joinpath("cura", "resources", "materials"), keep_path = False)
        self.copy_deps("*.sig", root_package = "fdm_materials", src = self.deps_cpp_info["fdm_materials"].resdirs[0],
                       dst = self._share_dir.joinpath("cura", "resources", "materials"), keep_path = False)

        # Copy internal resources
        if self.options.internal:
            self.copy_deps("*.fdm_material", root_package = "fdm_materials_private", src = self.deps_cpp_info["fdm_materials_private"].resdirs[0],
                           dst = self._share_dir.joinpath("cura", "resources", "materials"), keep_path = False)
            self.copy_deps("*.sig", root_package = "fdm_materials_private", src = self.deps_cpp_info["fdm_materials_private"].resdirs[0],
                           dst = self._share_dir.joinpath("cura", "resources", "materials"), keep_path = False)
            self.copy_deps("*", root_package = "cura_private_data", src = self.deps_cpp_info["cura_private_data"].resdirs[0],
                           dst = self._share_dir.joinpath("cura", "resources"), keep_path = True)

        # Copy resources of Uranium (keep folder structure)
        self.copy_deps("*", root_package = "uranium", src = self.deps_cpp_info["uranium"].resdirs[0],
                       dst = self._share_dir.joinpath("uranium", "resources"), keep_path = True)
        self.copy_deps("*", root_package = "uranium", src = self.deps_cpp_info["uranium"].resdirs[1],
                       dst = self._share_dir.joinpath("uranium", "plugins"), keep_path = True)
        self.copy_deps("*", root_package = "uranium", src = self.deps_cpp_info["uranium"].libdirs[0],
                       dst = self._site_packages.joinpath("UM"),
                       keep_path = True)
        self.copy_deps("*", root_package = "uranium", src = str(Path(self.deps_cpp_info["uranium"].libdirs[0], "Qt", "qml", "UM")),
                       dst = self._site_packages.joinpath("PyQt6", "Qt6", "qml", "UM"),
                       keep_path = True)

        # Copy resources of cura_binary_data
        self.copy_deps("*", root_package = "cura_binary_data", src = self.deps_cpp_info["cura_binary_data"].resdirs[0],
                       dst = self._share_dir.joinpath("cura"), keep_path = True)
        self.copy_deps("*", root_package = "cura_binary_data", src = self.deps_cpp_info["cura_binary_data"].resdirs[1],
                       dst = self._share_dir.joinpath("uranium"), keep_path = True)
        if self.settings.os == "Windows":
            self.copy_deps("*", root_package = "cura_binary_data", src = self.deps_cpp_info["cura_binary_data"].resdirs[2],
                           dst = self._share_dir.joinpath("windows"), keep_path = True)

        self.copy_deps("*.dll", src = "@bindirs", dst = self._site_packages)
        self.copy_deps("*.pyd", src = "@libdirs", dst = self._site_packages)
        self.copy_deps("*.pyi", src = "@libdirs", dst = self._site_packages)
        self.copy_deps("*.dylib", src = "@libdirs", dst = self._base_dir.joinpath("lib"))

        # Copy packaging scripts
        self.copy("*", src = self.cpp_info.resdirs[2], dst = self._base_dir.joinpath("packaging"))

        # Copy requirements.txt's
        self.copy("*.txt", src = self.cpp_info.resdirs[-1], dst = self._base_dir.joinpath("pip_requirements"))

        # Generate the GitHub Action version info Environment
        version = self.conf_info.get("user.cura:version", default = self.version, check_type = str)
        cura_version = Version(version)
        env_prefix = "Env:" if self.settings.os == "Windows" else ""
        activate_github_actions_version_env = Template(r"""echo "CURA_VERSION_MAJOR={{ cura_version_major }}" >> ${{ env_prefix }}GITHUB_ENV
echo "CURA_VERSION_MINOR={{ cura_version_minor }}" >> ${{ env_prefix }}GITHUB_ENV
echo "CURA_VERSION_PATCH={{ cura_version_patch }}" >> ${{ env_prefix }}GITHUB_ENV
echo "CURA_VERSION_BUILD={{ cura_version_build }}" >> ${{ env_prefix }}GITHUB_ENV
echo "CURA_VERSION_FULL={{ cura_version_full }}" >> ${{ env_prefix }}GITHUB_ENV
        """).render(cura_version_major = cura_version.major,
                    cura_version_minor = cura_version.minor,
                    cura_version_patch = cura_version.patch,
                    cura_version_build = cura_version.build if cura_version.build != "" else "0",
                    cura_version_full = self.version,
                    env_prefix = env_prefix)

        ext = ".sh" if self.settings.os != "Windows" else ".ps1"
        save(self, self._script_dir.joinpath(f"activate_github_actions_version_env{ext}"), activate_github_actions_version_env)

        self._generate_cura_version(Path(self._site_packages, "cura"))

        entitlements_file = "'{}'".format(Path(self.cpp_info.res_paths[2], "dmg", "cura.entitlements"))
        self._generate_pyinstaller_spec(location = self._base_dir,
                                        entrypoint_location = "'{}'".format(Path(self.cpp_info.bin_paths[0], self._um_data()["runinfo"]["entrypoint"])).replace("\\", "\\\\"),
                                        icon_path = "'{}'".format(Path(self.cpp_info.res_paths[2], self._um_data()["pyinstaller"]["icon"][str(self.settings.os)])).replace("\\", "\\\\"),
                                        entitlements_file = entitlements_file if self.settings.os == "Macos" else "None")

    def package(self):
        self.copy("cura_app.py", src = ".", dst = self.cpp.package.bindirs[0])
        self.copy("*", src = "cura", dst = self.cpp.package.libdirs[0])
        self.copy("*", src = "resources", dst = self.cpp.package.resdirs[0])
        self.copy("*", src = "plugins", dst = self.cpp.package.resdirs[1])
        self.copy("requirement*.txt", src = ".", dst = self.cpp.package.resdirs[-1])
        self.copy("*", src = "packaging", dst = self.cpp.package.resdirs[2])

    def package_info(self):
        self.user_info.pip_requirements = "requirements.txt"
        self.user_info.pip_requirements_git = "requirements-ultimaker.txt"
        self.user_info.pip_requirements_build = "requirements-dev.txt"

        if self.in_local_cache:
            self.runenv_info.append_path("PYTHONPATH", str(Path(self.cpp_info.lib_paths[0]).parent))
            self.runenv_info.append_path("PYTHONPATH", self.cpp_info.res_paths[1])  # Add plugins to PYTHONPATH
        else:
            self.runenv_info.append_path("PYTHONPATH", self.source_folder)
            self.runenv_info.append_path("PYTHONPATH", os.path.join(self.source_folder, "plugins"))

    def package_id(self):
        del self.info.settings.os
        del self.info.settings.compiler
        del self.info.settings.build_type
        del self.info.settings.arch

        # The following options shouldn't be used to determine the hash, since these are only used to set the CuraVersion.py
        # which will als be generated by the deploy method during the `conan install cura/5.1.0@_/_`
        del self.info.options.enterprise
        del self.info.options.staging
        del self.info.options.devtools
        del self.info.options.cloud_api_version
        del self.info.options.display_name
        del self.info.options.cura_debug_mode

        # TODO: Use the hash of requirements.txt and requirements-ultimaker.txt, Because changing these will actually result in a different
        #  Cura. This is needed because the requirements.txt aren't managed by Conan and therefor not resolved in the package_id. This isn't
        #  ideal but an acceptable solution for now.<|MERGE_RESOLUTION|>--- conflicted
+++ resolved
@@ -35,7 +35,6 @@
         "devtools": [True, False],  # FIXME: Split this up in testing and (development / build (pyinstaller) / system installer) tools
         "cloud_api_version": "ANY",
         "display_name": "ANY",  # TODO: should this be an option??
-        "extra_build_version": "ANY",  #FIXME?: can't retrieve this from github workflow, so have an option to do it 'manually'
         "cura_debug_mode": [True, False],  # FIXME: Use profiles
         "internal": [True, False]
     }
@@ -45,7 +44,6 @@
         "devtools": False,
         "cloud_api_version": "1",
         "display_name": "Ultimaker Cura",
-        "extra_build_version": "",
         "cura_debug_mode": False,  # Not yet implemented
         "internal": False,
     }
@@ -151,15 +149,6 @@
         with open(Path(__file__).parent.joinpath("CuraVersion.py.jinja"), "r") as f:
             cura_version_py = Template(f.read())
 
-<<<<<<< HEAD
-        cura_version = self.conf_info.get("user.cura:version", default = self.version, check_type = str)
-        if self.options.internal:
-            version = Version(cura_version)
-            if version.pre:
-                cura_version = f"{version.major}.{version.minor}.{version.patch}-{version.pre}+internal_{version.build}"
-            else:
-                cura_version = f"{version.major}.{version.minor}.{version.patch}+internal_{version.build}"
-=======
         # If you want a specific Cura version to show up on the splash screen add the user configuration `user.cura:version=VERSION`
         # the global.conf, profile, package_info (of dependency) or via the cmd line `-c user.cura:version=VERSION`
         cura_version = Version(self.conf.get("user.cura:version", default = self.version, check_type = str))
@@ -167,7 +156,6 @@
         build_tag = f"+{cura_version.build}" if cura_version.build else ""
         internal_tag = f"+internal" if self.options.internal else ""
         cura_version = f"{cura_version.major}.{cura_version.minor}.{cura_version.patch}{pre_tag}{build_tag}{internal_tag}"
->>>>>>> 60e3e502
 
         with open(Path(location, "CuraVersion.py"), "w") as f:
             f.write(cura_version_py.render(
