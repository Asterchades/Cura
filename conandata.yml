---
# Usage: defaults to None
# If you're on a release branch create an entry for that **version**  e.q.: `5.1.0` update the requirements (use pinned versions, not latest)
# also create a beta entry for that **version**  e.q.: `5.1.0-beta`, update the requirements (use the <dep_name>/(latest)@ultimaker/stable)
#
# If you're working on a feature/bugfix branch from a release branch, create an entry for that **channel**,  update the requirements (use
# the <dep_name>/(latest)@ultimaker/stable)
#
# If you're working on a feature/bugfix branch from a main branch, it is optional to create an entry for that **channel**,  update the
# requirements (use the <dep_name>/(latest)@ultimaker/testing)
#
# Subject to change in the future!
"None":
    requirements:
        - "arcus/5.1.0"
        - "curaengine/(latest)@ultimaker/testing"
        - "savitar/5.1.0"
        - "pynest2d/5.1.0"
        - "uranium/(latest)@ultimaker/testing"
        - "fdm_materials/(latest)@ultimaker/testing"
        - "cura_binary_data/(latest)@ultimaker/testing"
        - "cpython/3.10.4"
    runinfo:
        entrypoint: "cura_app.py"
    pyinstaller:
        datas:
            cura_plugins:
                package: "cura"
                src: "plugins"
                dst: "share/cura/plugins"
            cura_resources:
                package: "cura"
                src: "resources"
                dst: "share/cura/resources"
            uranium_plugins:
                package: "uranium"
                src: "plugins"
                dst: "share/uranium/plugins"
            uranium_resources:
                package: "uranium"
                src: "resources"
                dst: "share/uranium/resources"
            uranium_um_qt_qml_um:
                package: "uranium"
                src: "site-packages/UM/Qt/qml/UM"
                dst: "PyQt6/Qt6/qml/UM"
            cura_binary_data:
                package: "cura_binary_data"
                src: "resources/cura/resources"
                dst: "share/cura/resources"
            uranium_binary_data:
                package: "cura_binary_data"
                src: "resources/uranium/resources"
                dst: "share/uranium/resources"
            windows_binary_data:
                package: "cura_binary_data"
                src: "windows"
                dst: "share/windows"
            fdm_materials:
                package: "fdm_materials"
                src: "materials"
                dst: "share/cura/resources/materials"
            tcl:
                package: "tcl"
                src: "lib/tcl8.6"
                dst: "tcl"
            tk:
                package: "tk"
                src: "lib/tk8.6"
                dst: "tk"
        binaries:
            curaengine:
                package: "curaengine"
                src: "bin"
                dst: "."
                binary: "CuraEngine"
        hiddenimports:
            - "pySavitar"
            - "pyArcus"
            - "pynest2d"
            - "PyQt6"
            - "PyQt6.QtNetwork"
            - "PyQt6.sip"
            - "logging.handlers"
            - "zeroconf"
            - "fcntl"
            - "stl"
            - "serial"
        collect_all:
            - "cura"
            - "UM"
            - "serial"
            - "Charon"
            - "sqlite3"
            - "trimesh"
            - "win32ctypes"
            - "PyQt6"
            - "PyQt6.QtNetwork"
            - "PyQt6.sip"
            - "stl"
        icon:
            Windows: "./icons/Cura.ico"
            Macos: "./icons/cura.icns"
            Linux: "./icons/cura-128.png"
"5.1.0":
    requirements:
        - "arcus/5.1.0"
        - "curaengine/5.1.0"
        - "savitar/5.1.0"
        - "pynest2d/5.1.0"
        - "uranium/5.1.0"
        - "fdm_materials/5.1.0"
        - "cura_binary_data/5.1.0"
        - "cpython/3.10.4"
    runinfo:
        entrypoint: "cura_app.py"
    pyinstaller:
        datas:
            cura_plugins:
                package: "cura"
                src: "plugins"
                dst: "share/cura/plugins"
            cura_resources:
                package: "cura"
                src: "resources"
                dst: "share/cura/resources"
            uranium_plugins:
                package: "uranium"
                src: "plugins"
                dst: "share/uranium/plugins"
            uranium_resources:
                package: "uranium"
                src: "resources"
                dst: "share/uranium/resources"
            uranium_um_qt_qml_um:
                package: "uranium"
                src: "site-packages/UM/Qt/qml/UM"
                dst: "PyQt6/Qt6/qml/UM"
            cura_binary_data:
                package: "cura_binary_data"
                src: "resources/cura/resources"
                dst: "share/cura/resources"
            uranium_binary_data:
                package: "cura_binary_data"
                src: "resources/uranium/resources"
                dst: "share/uranium/resources"
            windows_binary_data:
                package: "cura_binary_data"
                src: "windows"
                dst: "share/windows"
            fdm_materials:
                package: "fdm_materials"
                src: "materials"
                dst: "share/cura/resources/materials"
            tcl:
                package: "tcl"
                src: "lib/tcl8.6"
                dst: "tcl"
            tk:
                package: "tk"
                src: "lib/tk8.6"
                dst: "tk"
        binaries:
            curaengine:
                package: "curaengine"
                src: "bin"
                dst: "."
                binary: "CuraEngine"
        hiddenimports:
            - "pySavitar"
            - "pyArcus"
            - "pynest2d"
            - "PyQt6"
            - "PyQt6.QtNetwork"
            - "PyQt6.sip"
            - "logging.handlers"
            - "zeroconf"
            - "fcntl"
            - "stl"
            - "serial"
        collect_all:
            - "cura"
            - "UM"
            - "serial"
            - "Charon"
            - "sqlite3"
            - "trimesh"
            - "win32ctypes"
            - "PyQt6"
            - "PyQt6.QtNetwork"
            - "PyQt6.sip"
            - "stl"
        icon:
            Windows: "./icons/Cura.ico"
            Macos: "./icons/cura.icns"
            Linux: "./icons/cura-128.png"
"5.1.0-beta":
    requirements:
        - "arcus/5.1.0"
<<<<<<< HEAD
        - "curaengine/5.1.0@ultimaker/stable"
        - "savitar/5.1.0"
        - "pynest2d/5.1.0"
        - "uranium/5.1.0@ultimaker/stable"
        - "fdm_materials/5.1.0"
        - "cura_binary_data/5.1.0@ultimaker/stable"
        - "cpython/3.10.4"
    runinfo:
        entrypoint: "cura_app.py"
    pyinstaller:
        datas:
            cura_plugins:
                package: "cura"
                src: "plugins"
                dst: "share/cura/plugins"
            cura_resources:
                package: "cura"
                src: "resources"
                dst: "share/cura/resources"
            uranium_plugins:
                package: "uranium"
                src: "plugins"
                dst: "share/uranium/plugins"
            uranium_resources:
                package: "uranium"
                src: "resources"
                dst: "share/uranium/resources"
            uranium_um_qt_qml_um:
                package: "uranium"
                src: "site-packages/UM/Qt/qml/UM"
                dst: "PyQt6/Qt6/qml/UM"
            cura_binary_data:
                package: "cura_binary_data"
                src: "resources/cura/resources"
                dst: "share/cura/resources"
            uranium_binary_data:
                package: "cura_binary_data"
                src: "resources/uranium/resources"
                dst: "share/uranium/resources"
            windows_binary_data:
                package: "cura_binary_data"
                src: "windows"
                dst: "share/windows"
            fdm_materials:
                package: "fdm_materials"
                src: "materials"
                dst: "share/cura/resources/materials"
            tcl:
                package: "tcl"
                src: "lib/tcl8.6"
                dst: "tcl"
            tk:
                package: "tk"
                src: "lib/tk8.6"
                dst: "tk"
        binaries:
            curaengine:
                package: "curaengine"
                src: "bin"
                dst: "."
                binary: "CuraEngine"
        hiddenimports:
            - "pySavitar"
            - "pyArcus"
            - "pynest2d"
            - "PyQt6"
            - "PyQt6.QtNetwork"
            - "PyQt6.sip"
            - "logging.handlers"
            - "zeroconf"
            - "fcntl"
            - "stl"
            - "serial"
        collect_all:
            - "cura"
            - "UM"
            - "serial"
            - "Charon"
            - "sqlite3"
            - "trimesh"
            - "win32ctypes"
            - "PyQt6"
            - "PyQt6.QtNetwork"
            - "PyQt6.sip"
            - "stl"
        icon:
            Windows: "./icons/Cura.ico"
            Macos: "./icons/cura.icns"
            Linux: "./icons/cura-128.png"
"cura_8665":
    requirements:
        - "arcus/5.1.0"
=======
>>>>>>> c8ce7bcb
        - "curaengine/(latest)@ultimaker/stable"
        - "savitar/5.1.0"
        - "pynest2d/5.1.0"
        - "uranium/(latest)@ultimaker/stable"
        - "fdm_materials/5.1.0"
<<<<<<< HEAD
        - "cura_binary_data/(latest)@ultimaker/stable"
        - "cpython/3.10.4"
    runinfo:
        entrypoint: "cura_app.py"
    pyinstaller:
        datas:
            cura_plugins:
                package: "cura"
                src: "plugins"
                dst: "share/cura/plugins"
            cura_resources:
                package: "cura"
                src: "resources"
                dst: "share/cura/resources"
            uranium_plugins:
                package: "uranium"
                src: "plugins"
                dst: "share/uranium/plugins"
            uranium_resources:
                package: "uranium"
                src: "resources"
                dst: "share/uranium/resources"
            uranium_um_qt_qml_um:
                package: "uranium"
                src: "site-packages/UM/Qt/qml/UM"
                dst: "PyQt6/Qt6/qml/UM"
            cura_binary_data:
                package: "cura_binary_data"
                src: "resources/cura/resources"
                dst: "share/cura/resources"
            uranium_binary_data:
                package: "cura_binary_data"
                src: "resources/uranium/resources"
                dst: "share/uranium/resources"
            windows_binary_data:
                package: "cura_binary_data"
                src: "windows"
                dst: "share/windows"
            fdm_materials:
                package: "fdm_materials"
                src: "materials"
                dst: "share/cura/resources/materials"
            tcl:
                package: "tcl"
                src: "lib/tcl8.6"
                dst: "tcl"
            tk:
                package: "tk"
                src: "lib/tk8.6"
                dst: "tk"
        binaries:
            curaengine:
                package: "curaengine"
                src: "bin"
                dst: "."
                binary: "CuraEngine"
        hiddenimports:
            - "pySavitar"
            - "pyArcus"
            - "pynest2d"
            - "PyQt6"
            - "PyQt6.QtNetwork"
            - "PyQt6.sip"
            - "logging.handlers"
            - "zeroconf"
            - "fcntl"
            - "stl"
            - "serial"
        collect_all:
            - "cura"
            - "UM"
            - "serial"
            - "Charon"
            - "sqlite3"
            - "trimesh"
            - "win32ctypes"
            - "PyQt6"
            - "PyQt6.QtNetwork"
            - "PyQt6.sip"
            - "stl"
        icon:
            Windows: "./icons/Cura.ico"
            Macos: "./icons/cura.icns"
            Linux: "./icons/cura-128.png"
"cura_9342":
    requirements:
        - "arcus/5.1.0"
        - "curaengine/(latest)@ultimaker/stable"
        - "savitar/5.1.0"
        - "pynest2d/5.1.0"
        - "uranium/(latest)@ultimaker/stable"
        - "fdm_materials/5.1.0"
=======
>>>>>>> c8ce7bcb
        - "cura_binary_data/(latest)@ultimaker/stable"
        - "cpython/3.10.4"
    runinfo:
        entrypoint: "cura_app.py"
    pyinstaller:
        datas:
            cura_plugins:
                package: "cura"
                src: "plugins"
                dst: "share/cura/plugins"
            cura_resources:
                package: "cura"
                src: "resources"
                dst: "share/cura/resources"
            uranium_plugins:
                package: "uranium"
                src: "plugins"
                dst: "share/uranium/plugins"
            uranium_resources:
                package: "uranium"
                src: "resources"
                dst: "share/uranium/resources"
            uranium_um_qt_qml_um:
                package: "uranium"
                src: "site-packages/UM/Qt/qml/UM"
                dst: "PyQt6/Qt6/qml/UM"
            cura_binary_data:
                package: "cura_binary_data"
                src: "resources/cura/resources"
                dst: "share/cura/resources"
            uranium_binary_data:
                package: "cura_binary_data"
                src: "resources/uranium/resources"
                dst: "share/uranium/resources"
            windows_binary_data:
                package: "cura_binary_data"
                src: "windows"
                dst: "share/windows"
            fdm_materials:
                package: "fdm_materials"
                src: "materials"
                dst: "share/cura/resources/materials"
            tcl:
                package: "tcl"
                src: "lib/tcl8.6"
                dst: "tcl"
            tk:
                package: "tk"
                src: "lib/tk8.6"
                dst: "tk"
        binaries:
            curaengine:
                package: "curaengine"
                src: "bin"
                dst: "."
                binary: "CuraEngine"
        hiddenimports:
            - "pySavitar"
            - "pyArcus"
            - "pynest2d"
            - "PyQt6"
            - "PyQt6.QtNetwork"
            - "PyQt6.sip"
            - "logging.handlers"
            - "zeroconf"
            - "fcntl"
            - "stl"
            - "serial"
        collect_all:
            - "cura"
            - "UM"
            - "serial"
            - "Charon"
            - "sqlite3"
            - "trimesh"
            - "win32ctypes"
            - "PyQt6"
            - "PyQt6.QtNetwork"
            - "PyQt6.sip"
            - "stl"
        icon:
            Windows: "./icons/Cura.ico"
            Macos: "./icons/cura.icns"
            Linux: "./icons/cura-128.png"<|MERGE_RESOLUTION|>--- conflicted
+++ resolved
@@ -197,13 +197,12 @@
 "5.1.0-beta":
     requirements:
         - "arcus/5.1.0"
-<<<<<<< HEAD
-        - "curaengine/5.1.0@ultimaker/stable"
+        - "curaengine/(latest)@ultimaker/stable"
         - "savitar/5.1.0"
         - "pynest2d/5.1.0"
-        - "uranium/5.1.0@ultimaker/stable"
+        - "uranium/(latest)@ultimaker/stable"
         - "fdm_materials/5.1.0"
-        - "cura_binary_data/5.1.0@ultimaker/stable"
+        - "cura_binary_data/(latest)@ultimaker/stable"
         - "cpython/3.10.4"
     runinfo:
         entrypoint: "cura_app.py"
@@ -287,17 +286,14 @@
             Windows: "./icons/Cura.ico"
             Macos: "./icons/cura.icns"
             Linux: "./icons/cura-128.png"
-"cura_8665":
+"cura_9342":
     requirements:
         - "arcus/5.1.0"
-=======
->>>>>>> c8ce7bcb
         - "curaengine/(latest)@ultimaker/stable"
         - "savitar/5.1.0"
         - "pynest2d/5.1.0"
         - "uranium/(latest)@ultimaker/stable"
         - "fdm_materials/5.1.0"
-<<<<<<< HEAD
         - "cura_binary_data/(latest)@ultimaker/stable"
         - "cpython/3.10.4"
     runinfo:
@@ -381,98 +377,4 @@
         icon:
             Windows: "./icons/Cura.ico"
             Macos: "./icons/cura.icns"
-            Linux: "./icons/cura-128.png"
-"cura_9342":
-    requirements:
-        - "arcus/5.1.0"
-        - "curaengine/(latest)@ultimaker/stable"
-        - "savitar/5.1.0"
-        - "pynest2d/5.1.0"
-        - "uranium/(latest)@ultimaker/stable"
-        - "fdm_materials/5.1.0"
-=======
->>>>>>> c8ce7bcb
-        - "cura_binary_data/(latest)@ultimaker/stable"
-        - "cpython/3.10.4"
-    runinfo:
-        entrypoint: "cura_app.py"
-    pyinstaller:
-        datas:
-            cura_plugins:
-                package: "cura"
-                src: "plugins"
-                dst: "share/cura/plugins"
-            cura_resources:
-                package: "cura"
-                src: "resources"
-                dst: "share/cura/resources"
-            uranium_plugins:
-                package: "uranium"
-                src: "plugins"
-                dst: "share/uranium/plugins"
-            uranium_resources:
-                package: "uranium"
-                src: "resources"
-                dst: "share/uranium/resources"
-            uranium_um_qt_qml_um:
-                package: "uranium"
-                src: "site-packages/UM/Qt/qml/UM"
-                dst: "PyQt6/Qt6/qml/UM"
-            cura_binary_data:
-                package: "cura_binary_data"
-                src: "resources/cura/resources"
-                dst: "share/cura/resources"
-            uranium_binary_data:
-                package: "cura_binary_data"
-                src: "resources/uranium/resources"
-                dst: "share/uranium/resources"
-            windows_binary_data:
-                package: "cura_binary_data"
-                src: "windows"
-                dst: "share/windows"
-            fdm_materials:
-                package: "fdm_materials"
-                src: "materials"
-                dst: "share/cura/resources/materials"
-            tcl:
-                package: "tcl"
-                src: "lib/tcl8.6"
-                dst: "tcl"
-            tk:
-                package: "tk"
-                src: "lib/tk8.6"
-                dst: "tk"
-        binaries:
-            curaengine:
-                package: "curaengine"
-                src: "bin"
-                dst: "."
-                binary: "CuraEngine"
-        hiddenimports:
-            - "pySavitar"
-            - "pyArcus"
-            - "pynest2d"
-            - "PyQt6"
-            - "PyQt6.QtNetwork"
-            - "PyQt6.sip"
-            - "logging.handlers"
-            - "zeroconf"
-            - "fcntl"
-            - "stl"
-            - "serial"
-        collect_all:
-            - "cura"
-            - "UM"
-            - "serial"
-            - "Charon"
-            - "sqlite3"
-            - "trimesh"
-            - "win32ctypes"
-            - "PyQt6"
-            - "PyQt6.QtNetwork"
-            - "PyQt6.sip"
-            - "stl"
-        icon:
-            Windows: "./icons/Cura.ico"
-            Macos: "./icons/cura.icns"
             Linux: "./icons/cura-128.png"