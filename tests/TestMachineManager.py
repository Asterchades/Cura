--- conflicted
+++ resolved
@@ -1,19 +1,13 @@
 from unittest.mock import MagicMock, patch
-
 import pytest
 
-<<<<<<< HEAD
-@pytest.mark.skip(reason = "Outdated test")
-=======
 from cura.Settings.MachineManager import MachineManager
-
 
 @pytest.fixture()
 def global_stack():
     stack = MagicMock(name = "Global Stack")
     stack.getId = MagicMock(return_value = "GlobalStack")
     return stack
-
 
 @pytest.fixture()
 def machine_manager(application, extruder_manager, container_registry, global_stack) -> MachineManager:
@@ -24,8 +18,7 @@
 
     return manager
 
-
->>>>>>> 20201c65
+@pytest.mark.skip(reason = "Outdated test")
 def test_setActiveMachine(machine_manager):
     registry = MagicMock()
 
