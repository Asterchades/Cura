--- conflicted
+++ resolved
@@ -42,8 +42,6 @@
     # Signal emitted when user logged in or out.
     loginStateChanged = pyqtSignal(bool)
     accessTokenChanged = pyqtSignal()
-<<<<<<< HEAD
-    cloudPrintersDetectedChanged = pyqtSignal(bool)
     syncRequested = pyqtSignal()
     """Sync services may connect to this signal to receive sync triggers.
     Services should be resilient to receiving a signal while they are still syncing,
@@ -52,8 +50,6 @@
     """
     lastSyncDateTimeChanged = pyqtSignal()
     syncStateChanged = pyqtSignal(int)  # because SyncState is an int Enum
-=======
->>>>>>> a2f509c2
 
     def __init__(self, application: "CuraApplication", parent = None) -> None:
         super().__init__(parent)
