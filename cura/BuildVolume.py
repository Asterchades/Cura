--- conflicted
+++ resolved
@@ -1,12 +1,8 @@
 # Copyright (c) 2018 Ultimaker B.V.
 # Cura is released under the terms of the LGPLv3 or higher.
-import math
-from typing import List, Optional
-
-import numpy
-
-from PyQt5.QtCore import QTimer
-
+
+from cura.Scene.CuraSceneNode import CuraSceneNode
+from cura.Settings.ExtruderManager import ExtruderManager
 from UM.i18n import i18nCatalog
 from UM.Scene.Platform import Platform
 from UM.Scene.Iterator.BreadthFirstIterator import BreadthFirstIterator
@@ -20,19 +16,16 @@
 from UM.Math.Polygon import Polygon
 from UM.Message import Message
 from UM.Signal import Signal
+from PyQt5.QtCore import QTimer
 from UM.View.RenderBatch import RenderBatch
 from UM.View.GL.OpenGL import OpenGL
-
-<<<<<<< HEAD
-from cura.Scene.CuraSceneNode import CuraSceneNode
-from cura.Settings.ExtruderManager import ExtruderManager
-=======
+catalog = i18nCatalog("cura")
+
 import numpy
 import math
 import copy
->>>>>>> 220c99cf
-
-catalog = i18nCatalog("cura")
+
+from typing import List, Optional
 
 # Setting for clearance around the prime
 PRIME_CLEARANCE = 6.5
