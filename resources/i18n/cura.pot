--- conflicted
+++ resolved
@@ -8,11 +8,7 @@
 msgstr ""
 "Project-Id-Version: PACKAGE VERSION\n"
 "Report-Msgid-Bugs-To: \n"
-<<<<<<< HEAD
-"POT-Creation-Date: 2023-05-15 10:00+0000\n"
-=======
 "POT-Creation-Date: 2023-06-02 11:57+0000\n"
->>>>>>> e3cbc377
 "PO-Revision-Date: YEAR-MO-DA HO:MI+ZONE\n"
 "Last-Translator: FULL NAME <EMAIL@ADDRESS>\n"
 "Language-Team: LANGUAGE <LL@li.org>\n"
@@ -6248,7 +6244,146 @@
 msgctxt "@label"
 msgid "No items to select from"
 msgstr ""
-<<<<<<< HEAD
+#: plugins/MonitorStage/plugin.json
+msgctxt "description"
+msgid "Provides a monitor stage in Cura."
+msgstr ""
+
+#: plugins/MonitorStage/plugin.json
+msgctxt "name"
+msgid "Monitor Stage"
+msgstr ""
+
+#: plugins/SliceInfoPlugin/plugin.json
+msgctxt "description"
+msgid "Submits anonymous slice info. Can be disabled through preferences."
+msgstr ""
+
+#: plugins/SliceInfoPlugin/plugin.json
+msgctxt "name"
+msgid "Slice info"
+msgstr ""
+
+#: plugins/PrepareStage/plugin.json
+msgctxt "description"
+msgid "Provides a prepare stage in Cura."
+msgstr ""
+
+#: plugins/PrepareStage/plugin.json
+msgctxt "name"
+msgid "Prepare Stage"
+msgstr ""
+
+#: plugins/CuraProfileWriter/plugin.json
+msgctxt "description"
+msgid "Provides support for exporting Cura profiles."
+msgstr ""
+
+#: plugins/CuraProfileWriter/plugin.json
+msgctxt "name"
+msgid "Cura Profile Writer"
+msgstr ""
+
+#: plugins/ImageReader/plugin.json
+msgctxt "description"
+msgid "Enables ability to generate printable geometry from 2D image files."
+msgstr ""
+
+#: plugins/ImageReader/plugin.json
+msgctxt "name"
+msgid "Image Reader"
+msgstr ""
+
+#: plugins/SimulationView/plugin.json
+msgctxt "description"
+msgid "Provides the preview of sliced layerdata."
+msgstr ""
+
+#: plugins/SimulationView/plugin.json
+msgctxt "name"
+msgid "Simulation View"
+msgstr ""
+
+#: plugins/3MFReader/plugin.json
+msgctxt "description"
+msgid "Provides support for reading 3MF files."
+msgstr ""
+
+#: plugins/3MFReader/plugin.json
+msgctxt "name"
+msgid "3MF Reader"
+msgstr ""
+
+#: plugins/CuraProfileReader/plugin.json
+msgctxt "description"
+msgid "Provides support for importing Cura profiles."
+msgstr ""
+
+#: plugins/CuraProfileReader/plugin.json
+msgctxt "name"
+msgid "Cura Profile Reader"
+msgstr ""
+
+#: plugins/TrimeshReader/plugin.json
+msgctxt "description"
+msgid "Provides support for reading model files."
+msgstr ""
+
+#: plugins/TrimeshReader/plugin.json
+msgctxt "name"
+msgid "Trimesh Reader"
+msgstr ""
+
+#: plugins/GCodeProfileReader/plugin.json
+msgctxt "description"
+msgid "Provides support for importing profiles from g-code files."
+msgstr ""
+
+#: plugins/GCodeProfileReader/plugin.json
+msgctxt "name"
+msgid "G-code Profile Reader"
+msgstr ""
+
+#: plugins/RemovableDriveOutputDevice/plugin.json
+msgctxt "description"
+msgid "Provides removable drive hotplugging and writing support."
+msgstr ""
+
+#: plugins/RemovableDriveOutputDevice/plugin.json
+msgctxt "name"
+msgid "Removable Drive Output Device Plugin"
+msgstr ""
+
+#: plugins/XmlMaterialProfile/plugin.json
+msgctxt "description"
+msgid "Provides capabilities to read and write XML-based material profiles."
+msgstr ""
+
+#: plugins/XmlMaterialProfile/plugin.json
+msgctxt "name"
+msgid "Material Profiles"
+msgstr ""
+
+#: plugins/Marketplace/plugin.json
+msgctxt "description"
+msgid "Manages extensions to the application and allows browsing extensions from the UltiMaker website."
+msgstr ""
+
+#: plugins/Marketplace/plugin.json
+msgctxt "name"
+msgid "Marketplace"
+msgstr ""
+
+#: plugins/UM3NetworkPrinting/plugin.json
+msgctxt "description"
+msgid "Manages network connections to UltiMaker networked printers."
+msgstr ""
+
+#: plugins/UM3NetworkPrinting/plugin.json
+msgctxt "name"
+msgid "UltiMaker Network Connection"
+msgstr ""
+
 #: plugins/UltimakerMachineActions/plugin.json
 msgctxt "description"
 msgid "Provides machine actions for Ultimaker machines (such as bed leveling wizard, selecting upgrades, etc.)."
@@ -6259,6 +6394,466 @@
 msgid "UltiMaker machine actions"
 msgstr ""
 
+#: plugins/ModelChecker/plugin.json
+msgctxt "description"
+msgid "Checks models and print configuration for possible printing issues and give suggestions."
+msgstr ""
+
+#: plugins/ModelChecker/plugin.json
+msgctxt "name"
+msgid "Model Checker"
+msgstr ""
+
+#: plugins/LegacyProfileReader/plugin.json
+msgctxt "description"
+msgid "Provides support for importing profiles from legacy Cura versions."
+msgstr ""
+
+#: plugins/LegacyProfileReader/plugin.json
+msgctxt "name"
+msgid "Legacy Cura Profile Reader"
+msgstr ""
+
+#: plugins/SentryLogger/plugin.json
+msgctxt "description"
+msgid "Logs certain events so that they can be used by the crash reporter"
+msgstr ""
+
+#: plugins/SentryLogger/plugin.json
+msgctxt "name"
+msgid "Sentry Logger"
+msgstr ""
+
+#: plugins/PostProcessingPlugin/plugin.json
+msgctxt "description"
+msgid "Extension that allows for user created scripts for post processing"
+msgstr ""
+
+#: plugins/PostProcessingPlugin/plugin.json
+msgctxt "name"
+msgid "Post Processing"
+msgstr ""
+
+#: plugins/GCodeGzReader/plugin.json
+msgctxt "description"
+msgid "Reads g-code from a compressed archive."
+msgstr ""
+
+#: plugins/GCodeGzReader/plugin.json
+msgctxt "name"
+msgid "Compressed G-code Reader"
+msgstr ""
+
+#: plugins/USBPrinting/plugin.json
+msgctxt "description"
+msgid "Accepts G-Code and sends them to a printer. Plugin can also update firmware."
+msgstr ""
+
+#: plugins/USBPrinting/plugin.json
+msgctxt "name"
+msgid "USB printing"
+msgstr ""
+
+#: plugins/SolidView/plugin.json
+msgctxt "description"
+msgid "Provides a normal solid mesh view."
+msgstr ""
+
+#: plugins/SolidView/plugin.json
+msgctxt "name"
+msgid "Solid View"
+msgstr ""
+
+#: plugins/VersionUpgrade/VersionUpgrade22to24/plugin.json
+msgctxt "description"
+msgid "Upgrades configurations from Cura 2.2 to Cura 2.4."
+msgstr ""
+
+#: plugins/VersionUpgrade/VersionUpgrade22to24/plugin.json
+msgctxt "name"
+msgid "Version Upgrade 2.2 to 2.4"
+msgstr ""
+
+#: plugins/VersionUpgrade/VersionUpgrade41to42/plugin.json
+msgctxt "description"
+msgid "Upgrades configurations from Cura 4.1 to Cura 4.2."
+msgstr ""
+
+#: plugins/VersionUpgrade/VersionUpgrade41to42/plugin.json
+msgctxt "name"
+msgid "Version Upgrade 4.1 to 4.2"
+msgstr ""
+
+#: plugins/VersionUpgrade/VersionUpgrade47to48/plugin.json
+msgctxt "description"
+msgid "Upgrades configurations from Cura 4.7 to Cura 4.8."
+msgstr ""
+
+#: plugins/VersionUpgrade/VersionUpgrade47to48/plugin.json
+msgctxt "name"
+msgid "Version Upgrade 4.7 to 4.8"
+msgstr ""
+
+#: plugins/VersionUpgrade/VersionUpgrade30to31/plugin.json
+msgctxt "description"
+msgid "Upgrades configurations from Cura 3.0 to Cura 3.1."
+msgstr ""
+
+#: plugins/VersionUpgrade/VersionUpgrade30to31/plugin.json
+msgctxt "name"
+msgid "Version Upgrade 3.0 to 3.1"
+msgstr ""
+
+#: plugins/VersionUpgrade/VersionUpgrade35to40/plugin.json
+msgctxt "description"
+msgid "Upgrades configurations from Cura 3.5 to Cura 4.0."
+msgstr ""
+
+#: plugins/VersionUpgrade/VersionUpgrade35to40/plugin.json
+msgctxt "name"
+msgid "Version Upgrade 3.5 to 4.0"
+msgstr ""
+
+#: plugins/VersionUpgrade/VersionUpgrade25to26/plugin.json
+msgctxt "description"
+msgid "Upgrades configurations from Cura 2.5 to Cura 2.6."
+msgstr ""
+
+#: plugins/VersionUpgrade/VersionUpgrade25to26/plugin.json
+msgctxt "name"
+msgid "Version Upgrade 2.5 to 2.6"
+msgstr ""
+
+#: plugins/VersionUpgrade/VersionUpgrade462to47/plugin.json
+msgctxt "description"
+msgid "Upgrades configurations from Cura 4.6.2 to Cura 4.7."
+msgstr ""
+
+#: plugins/VersionUpgrade/VersionUpgrade462to47/plugin.json
+msgctxt "name"
+msgid "Version Upgrade 4.6.2 to 4.7"
+msgstr ""
+
+#: plugins/VersionUpgrade/VersionUpgrade26to27/plugin.json
+msgctxt "description"
+msgid "Upgrades configurations from Cura 2.6 to Cura 2.7."
+msgstr ""
+
+#: plugins/VersionUpgrade/VersionUpgrade26to27/plugin.json
+msgctxt "name"
+msgid "Version Upgrade 2.6 to 2.7"
+msgstr ""
+
+#: plugins/VersionUpgrade/VersionUpgrade21to22/plugin.json
+msgctxt "description"
+msgid "Upgrades configurations from Cura 2.1 to Cura 2.2."
+msgstr ""
+
+#: plugins/VersionUpgrade/VersionUpgrade21to22/plugin.json
+msgctxt "name"
+msgid "Version Upgrade 2.1 to 2.2"
+msgstr ""
+
+#: plugins/VersionUpgrade/VersionUpgrade27to30/plugin.json
+msgctxt "description"
+msgid "Upgrades configurations from Cura 2.7 to Cura 3.0."
+msgstr ""
+
+#: plugins/VersionUpgrade/VersionUpgrade27to30/plugin.json
+msgctxt "name"
+msgid "Version Upgrade 2.7 to 3.0"
+msgstr ""
+
+#: plugins/VersionUpgrade/VersionUpgrade33to34/plugin.json
+msgctxt "description"
+msgid "Upgrades configurations from Cura 3.3 to Cura 3.4."
+msgstr ""
+
+#: plugins/VersionUpgrade/VersionUpgrade33to34/plugin.json
+msgctxt "name"
+msgid "Version Upgrade 3.3 to 3.4"
+msgstr ""
+
+#: plugins/VersionUpgrade/VersionUpgrade411to412/plugin.json
+msgctxt "description"
+msgid "Upgrades configurations from Cura 4.11 to Cura 4.12."
+msgstr ""
+
+#: plugins/VersionUpgrade/VersionUpgrade411to412/plugin.json
+msgctxt "name"
+msgid "Version Upgrade 4.11 to 4.12"
+msgstr ""
+
+#: plugins/VersionUpgrade/VersionUpgrade460to462/plugin.json
+msgctxt "description"
+msgid "Upgrades configurations from Cura 4.6.0 to Cura 4.6.2."
+msgstr ""
+
+#: plugins/VersionUpgrade/VersionUpgrade460to462/plugin.json
+msgctxt "name"
+msgid "Version Upgrade 4.6.0 to 4.6.2"
+msgstr ""
+
+#: plugins/VersionUpgrade/VersionUpgrade44to45/plugin.json
+msgctxt "description"
+msgid "Upgrades configurations from Cura 4.4 to Cura 4.5."
+msgstr ""
+
+#: plugins/VersionUpgrade/VersionUpgrade44to45/plugin.json
+msgctxt "name"
+msgid "Version Upgrade 4.4 to 4.5"
+msgstr ""
+
+#: plugins/VersionUpgrade/VersionUpgrade49to410/plugin.json
+msgctxt "description"
+msgid "Upgrades configurations from Cura 4.9 to Cura 4.10."
+msgstr ""
+
+#: plugins/VersionUpgrade/VersionUpgrade49to410/plugin.json
+msgctxt "name"
+msgid "Version Upgrade 4.9 to 4.10"
+msgstr ""
+
+#: plugins/VersionUpgrade/VersionUpgrade413to50/plugin.json
+msgctxt "description"
+msgid "Upgrades configurations from Cura 4.13 to Cura 5.0."
+msgstr ""
+
+#: plugins/VersionUpgrade/VersionUpgrade413to50/plugin.json
+msgctxt "name"
+msgid "Version Upgrade 4.13 to 5.0"
+msgstr ""
+
+#: plugins/VersionUpgrade/VersionUpgrade43to44/plugin.json
+msgctxt "description"
+msgid "Upgrades configurations from Cura 4.3 to Cura 4.4."
+msgstr ""
+
+#: plugins/VersionUpgrade/VersionUpgrade43to44/plugin.json
+msgctxt "name"
+msgid "Version Upgrade 4.3 to 4.4"
+msgstr ""
+
+#: plugins/VersionUpgrade/VersionUpgrade48to49/plugin.json
+msgctxt "description"
+msgid "Upgrades configurations from Cura 4.8 to Cura 4.9."
+msgstr ""
+
+#: plugins/VersionUpgrade/VersionUpgrade48to49/plugin.json
+msgctxt "name"
+msgid "Version Upgrade 4.8 to 4.9"
+msgstr ""
+
+#: plugins/VersionUpgrade/VersionUpgrade40to41/plugin.json
+msgctxt "description"
+msgid "Upgrades configurations from Cura 4.0 to Cura 4.1."
+msgstr ""
+
+#: plugins/VersionUpgrade/VersionUpgrade40to41/plugin.json
+msgctxt "name"
+msgid "Version Upgrade 4.0 to 4.1"
+msgstr ""
+
+#: plugins/VersionUpgrade/VersionUpgrade32to33/plugin.json
+msgctxt "description"
+msgid "Upgrades configurations from Cura 3.2 to Cura 3.3."
+msgstr ""
+
+#: plugins/VersionUpgrade/VersionUpgrade32to33/plugin.json
+msgctxt "name"
+msgid "Version Upgrade 3.2 to 3.3"
+msgstr ""
+
+#: plugins/VersionUpgrade/VersionUpgrade52to53/plugin.json
+msgctxt "description"
+msgid "Upgrades configurations from Cura 5.2 to Cura 5.3."
+msgstr ""
+
+#: plugins/VersionUpgrade/VersionUpgrade52to53/plugin.json
+msgctxt "name"
+msgid "Version Upgrade 5.2 to 5.3"
+msgstr ""
+
+#: plugins/VersionUpgrade/VersionUpgrade45to46/plugin.json
+msgctxt "description"
+msgid "Upgrades configurations from Cura 4.5 to Cura 4.6."
+msgstr ""
+
+#: plugins/VersionUpgrade/VersionUpgrade45to46/plugin.json
+msgctxt "name"
+msgid "Version Upgrade 4.5 to 4.6"
+msgstr ""
+
+#: plugins/VersionUpgrade/VersionUpgrade42to43/plugin.json
+msgctxt "description"
+msgid "Upgrades configurations from Cura 4.2 to Cura 4.3."
+msgstr ""
+
+#: plugins/VersionUpgrade/VersionUpgrade42to43/plugin.json
+msgctxt "name"
+msgid "Version Upgrade 4.2 to 4.3"
+msgstr ""
+
+#: plugins/VersionUpgrade/VersionUpgrade34to35/plugin.json
+msgctxt "description"
+msgid "Upgrades configurations from Cura 3.4 to Cura 3.5."
+msgstr ""
+
+#: plugins/VersionUpgrade/VersionUpgrade34to35/plugin.json
+msgctxt "name"
+msgid "Version Upgrade 3.4 to 3.5"
+msgstr ""
+
+#: plugins/VersionUpgrade/VersionUpgrade53to54/plugin.json
+msgctxt "description"
+msgid "Upgrades configurations from Cura 5.3 to Cura 5.4."
+msgstr ""
+
+#: plugins/VersionUpgrade/VersionUpgrade53to54/plugin.json
+msgctxt "name"
+msgid "Version Upgrade 5.3 to 5.4"
+msgstr ""
+
+#: plugins/XRayView/plugin.json
+msgctxt "description"
+msgid "Provides the X-Ray view."
+msgstr ""
+
+#: plugins/XRayView/plugin.json
+msgctxt "name"
+msgid "X-Ray View"
+msgstr ""
+
+#: plugins/UFPReader/plugin.json
+msgctxt "description"
+msgid "Provides support for reading Ultimaker Format Packages."
+msgstr ""
+
+#: plugins/UFPReader/plugin.json
+msgctxt "name"
+msgid "UFP Reader"
+msgstr ""
+
+#: plugins/3MFWriter/plugin.json
+msgctxt "description"
+msgid "Provides support for writing 3MF files."
+msgstr ""
+
+#: plugins/3MFWriter/plugin.json
+msgctxt "name"
+msgid "3MF Writer"
+msgstr ""
+
+#: plugins/GCodeWriter/plugin.json
+msgctxt "description"
+msgid "Writes g-code to a file."
+msgstr ""
+
+#: plugins/GCodeWriter/plugin.json
+msgctxt "name"
+msgid "G-code Writer"
+msgstr ""
+
+#: plugins/DigitalLibrary/plugin.json
+msgctxt "description"
+msgid "Connects to the Digital Library, allowing Cura to open files from and save files to the Digital Library."
+msgstr ""
+
+#: plugins/DigitalLibrary/plugin.json
+msgctxt "name"
+msgid "Ultimaker Digital Library"
+msgstr ""
+
+#: plugins/PerObjectSettingsTool/plugin.json
+msgctxt "description"
+msgid "Provides the Per Model Settings."
+msgstr ""
+
+#: plugins/PerObjectSettingsTool/plugin.json
+msgctxt "name"
+msgid "Per Model Settings Tool"
+msgstr ""
+
+#: plugins/UFPWriter/plugin.json
+msgctxt "description"
+msgid "Provides support for writing Ultimaker Format Packages."
+msgstr ""
+
+#: plugins/UFPWriter/plugin.json
+msgctxt "name"
+msgid "UFP Writer"
+msgstr ""
+
+#: plugins/GCodeReader/plugin.json
+msgctxt "description"
+msgid "Allows loading and displaying G-code files."
+msgstr ""
+
+#: plugins/GCodeReader/plugin.json
+msgctxt "name"
+msgid "G-code Reader"
+msgstr ""
+
+#: plugins/GCodeGzWriter/plugin.json
+msgctxt "description"
+msgid "Writes g-code to a compressed archive."
+msgstr ""
+
+#: plugins/GCodeGzWriter/plugin.json
+msgctxt "name"
+msgid "Compressed G-code Writer"
+msgstr ""
+
+#: plugins/FirmwareUpdateChecker/plugin.json
+msgctxt "description"
+msgid "Checks for firmware updates."
+msgstr ""
+
+#: plugins/FirmwareUpdateChecker/plugin.json
+msgctxt "name"
+msgid "Firmware Update Checker"
+msgstr ""
+
+#: plugins/FirmwareUpdater/plugin.json
+msgctxt "description"
+msgid "Provides a machine actions for updating firmware."
+msgstr ""
+
+#: plugins/FirmwareUpdater/plugin.json
+msgctxt "name"
+msgid "Firmware Updater"
+msgstr ""
+
+#: plugins/CuraEngineBackend/plugin.json
+msgctxt "description"
+msgid "Provides the link to the CuraEngine slicing backend."
+msgstr ""
+
+#: plugins/CuraEngineBackend/plugin.json
+msgctxt "name"
+msgid "CuraEngine Backend"
+msgstr ""
+
+#: plugins/CuraDrive/plugin.json
+msgctxt "description"
+msgid "Backup and restore your configuration."
+msgstr ""
+
+#: plugins/CuraDrive/plugin.json
+msgctxt "name"
+msgid "Cura Backups"
+msgstr ""
+
+#: plugins/X3DReader/plugin.json
+msgctxt "description"
+msgid "Provides support for reading X3D files."
+msgstr ""
+
+#: plugins/X3DReader/plugin.json
+msgctxt "name"
+msgid "X3D Reader"
+msgstr ""
+
 #: plugins/SupportEraser/plugin.json
 msgctxt "description"
 msgid "Creates an eraser mesh to block the printing of support in certain places"
@@ -6269,237 +6864,6 @@
 msgid "Support Eraser"
 msgstr ""
 
-#: plugins/GCodeGzReader/plugin.json
-msgctxt "description"
-msgid "Reads g-code from a compressed archive."
-msgstr ""
-
-#: plugins/GCodeGzReader/plugin.json
-msgctxt "name"
-msgid "Compressed G-code Reader"
-msgstr ""
-
-#: plugins/SentryLogger/plugin.json
-msgctxt "description"
-msgid "Logs certain events so that they can be used by the crash reporter"
-msgstr ""
-
-#: plugins/SentryLogger/plugin.json
-msgctxt "name"
-msgid "Sentry Logger"
-msgstr ""
-
-#: plugins/CuraProfileReader/plugin.json
-msgctxt "description"
-msgid "Provides support for importing Cura profiles."
-msgstr ""
-
-#: plugins/CuraProfileReader/plugin.json
-msgctxt "name"
-msgid "Cura Profile Reader"
-msgstr ""
-
-#: plugins/3MFWriter/plugin.json
-msgctxt "description"
-msgid "Provides support for writing 3MF files."
-msgstr ""
-
-#: plugins/3MFWriter/plugin.json
-msgctxt "name"
-msgid "3MF Writer"
-msgstr ""
-
-#: plugins/PerObjectSettingsTool/plugin.json
-msgctxt "description"
-msgid "Provides the Per Model Settings."
-msgstr ""
-
-#: plugins/PerObjectSettingsTool/plugin.json
-msgctxt "name"
-msgid "Per Model Settings Tool"
-msgstr ""
-
-#: plugins/PrepareStage/plugin.json
-msgctxt "description"
-msgid "Provides a prepare stage in Cura."
-msgstr ""
-
-#: plugins/PrepareStage/plugin.json
-msgctxt "name"
-msgid "Prepare Stage"
-=======
-#: plugins/MonitorStage/plugin.json
-msgctxt "description"
-msgid "Provides a monitor stage in Cura."
-msgstr ""
-
-#: plugins/MonitorStage/plugin.json
-msgctxt "name"
-msgid "Monitor Stage"
-msgstr ""
-
-#: plugins/SliceInfoPlugin/plugin.json
-msgctxt "description"
-msgid "Submits anonymous slice info. Can be disabled through preferences."
-msgstr ""
-
-#: plugins/SliceInfoPlugin/plugin.json
-msgctxt "name"
-msgid "Slice info"
-msgstr ""
-
-#: plugins/PrepareStage/plugin.json
-msgctxt "description"
-msgid "Provides a prepare stage in Cura."
-msgstr ""
-
-#: plugins/PrepareStage/plugin.json
-msgctxt "name"
-msgid "Prepare Stage"
-msgstr ""
-
-#: plugins/CuraProfileWriter/plugin.json
-msgctxt "description"
-msgid "Provides support for exporting Cura profiles."
-msgstr ""
-
-#: plugins/CuraProfileWriter/plugin.json
-msgctxt "name"
-msgid "Cura Profile Writer"
-msgstr ""
-
-#: plugins/ImageReader/plugin.json
-msgctxt "description"
-msgid "Enables ability to generate printable geometry from 2D image files."
-msgstr ""
-
-#: plugins/ImageReader/plugin.json
-msgctxt "name"
-msgid "Image Reader"
-msgstr ""
-
-#: plugins/SimulationView/plugin.json
-msgctxt "description"
-msgid "Provides the preview of sliced layerdata."
-msgstr ""
-
-#: plugins/SimulationView/plugin.json
-msgctxt "name"
-msgid "Simulation View"
-msgstr ""
-
-#: plugins/3MFReader/plugin.json
-msgctxt "description"
-msgid "Provides support for reading 3MF files."
-msgstr ""
-
-#: plugins/3MFReader/plugin.json
-msgctxt "name"
-msgid "3MF Reader"
-msgstr ""
-
-#: plugins/CuraProfileReader/plugin.json
-msgctxt "description"
-msgid "Provides support for importing Cura profiles."
-msgstr ""
-
-#: plugins/CuraProfileReader/plugin.json
-msgctxt "name"
-msgid "Cura Profile Reader"
->>>>>>> e3cbc377
-msgstr ""
-
-#: plugins/TrimeshReader/plugin.json
-msgctxt "description"
-msgid "Provides support for reading model files."
-msgstr ""
-
-#: plugins/TrimeshReader/plugin.json
-msgctxt "name"
-msgid "Trimesh Reader"
-msgstr ""
-
-<<<<<<< HEAD
-#: plugins/Marketplace/plugin.json
-msgctxt "description"
-msgid "Manages extensions to the application and allows browsing extensions from the UltiMaker website."
-msgstr ""
-
-#: plugins/Marketplace/plugin.json
-msgctxt "name"
-msgid "Marketplace"
-msgstr ""
-
-#: plugins/LegacyProfileReader/plugin.json
-msgctxt "description"
-msgid "Provides support for importing profiles from legacy Cura versions."
-msgstr ""
-
-#: plugins/LegacyProfileReader/plugin.json
-msgctxt "name"
-msgid "Legacy Cura Profile Reader"
-msgstr ""
-
-#: plugins/GCodeProfileReader/plugin.json
-msgctxt "description"
-msgid "Provides support for importing profiles from g-code files."
-msgstr ""
-
-#: plugins/GCodeProfileReader/plugin.json
-msgctxt "name"
-msgid "G-code Profile Reader"
-msgstr ""
-
-#: plugins/CuraDrive/plugin.json
-msgctxt "description"
-msgid "Backup and restore your configuration."
-msgstr ""
-
-#: plugins/CuraDrive/plugin.json
-msgctxt "name"
-msgid "Cura Backups"
-msgstr ""
-
-#: plugins/3MFReader/plugin.json
-msgctxt "description"
-msgid "Provides support for reading 3MF files."
-msgstr ""
-
-#: plugins/3MFReader/plugin.json
-msgctxt "name"
-msgid "3MF Reader"
-msgstr ""
-
-#: plugins/X3DReader/plugin.json
-msgctxt "description"
-msgid "Provides support for reading X3D files."
-msgstr ""
-
-#: plugins/X3DReader/plugin.json
-msgctxt "name"
-msgid "X3D Reader"
-msgstr ""
-
-#: plugins/RemovableDriveOutputDevice/plugin.json
-msgctxt "description"
-msgid "Provides removable drive hotplugging and writing support."
-msgstr ""
-
-#: plugins/RemovableDriveOutputDevice/plugin.json
-msgctxt "name"
-msgid "Removable Drive Output Device Plugin"
-msgstr ""
-
-#: plugins/FirmwareUpdateChecker/plugin.json
-msgctxt "description"
-msgid "Checks for firmware updates."
-msgstr ""
-
-#: plugins/FirmwareUpdateChecker/plugin.json
-msgctxt "name"
-msgid "Firmware Update Checker"
-msgstr ""
-
 #: plugins/MachineSettingsAction/plugin.json
 msgctxt "description"
 msgid "Provides a way to change machine settings (such as build volume, nozzle size, etc.)."
@@ -6510,164 +6874,14 @@
 msgid "Machine Settings Action"
 msgstr ""
 
-#: plugins/XmlMaterialProfile/plugin.json
+#: plugins/PreviewStage/plugin.json
 msgctxt "description"
-msgid "Provides capabilities to read and write XML-based material profiles."
-msgstr ""
-
-#: plugins/XmlMaterialProfile/plugin.json
+msgid "Provides a preview stage in Cura."
+msgstr ""
+
+#: plugins/PreviewStage/plugin.json
 msgctxt "name"
-msgid "Material Profiles"
-msgstr ""
-
-#: plugins/UFPReader/plugin.json
-msgctxt "description"
-msgid "Provides support for reading Ultimaker Format Packages."
-msgstr ""
-
-#: plugins/UFPReader/plugin.json
-msgctxt "name"
-msgid "UFP Reader"
-msgstr ""
-
-#: plugins/CuraEngineBackend/plugin.json
-msgctxt "description"
-msgid "Provides the link to the CuraEngine slicing backend."
-msgstr ""
-
-#: plugins/CuraEngineBackend/plugin.json
-msgctxt "name"
-msgid "CuraEngine Backend"
-msgstr ""
-
-#: plugins/GCodeReader/plugin.json
-msgctxt "description"
-msgid "Allows loading and displaying G-code files."
-msgstr ""
-
-#: plugins/GCodeReader/plugin.json
-msgctxt "name"
-msgid "G-code Reader"
-msgstr ""
-
-#: plugins/CuraProfileWriter/plugin.json
-msgctxt "description"
-msgid "Provides support for exporting Cura profiles."
-msgstr ""
-
-#: plugins/CuraProfileWriter/plugin.json
-msgctxt "name"
-msgid "Cura Profile Writer"
-msgstr ""
-
-#: plugins/SimulationView/plugin.json
-msgctxt "description"
-msgid "Provides the preview of sliced layerdata."
-msgstr ""
-
-#: plugins/SimulationView/plugin.json
-msgctxt "name"
-msgid "Simulation View"
-msgstr ""
-
-#: plugins/UM3NetworkPrinting/plugin.json
-msgctxt "description"
-msgid "Manages network connections to UltiMaker networked printers."
-msgstr ""
-
-#: plugins/UM3NetworkPrinting/plugin.json
-msgctxt "name"
-msgid "UltiMaker Network Connection"
-msgstr ""
-
-#: plugins/XRayView/plugin.json
-msgctxt "description"
-msgid "Provides the X-Ray view."
-msgstr ""
-
-#: plugins/XRayView/plugin.json
-msgctxt "name"
-msgid "X-Ray View"
-msgstr ""
-
-#: plugins/UFPWriter/plugin.json
-msgctxt "description"
-msgid "Provides support for writing Ultimaker Format Packages."
-msgstr ""
-
-#: plugins/UFPWriter/plugin.json
-msgctxt "name"
-msgid "UFP Writer"
-msgstr ""
-
-#: plugins/GCodeWriter/plugin.json
-msgctxt "description"
-msgid "Writes g-code to a file."
-msgstr ""
-
-#: plugins/GCodeWriter/plugin.json
-msgctxt "name"
-msgid "G-code Writer"
-msgstr ""
-
-#: plugins/MonitorStage/plugin.json
-msgctxt "description"
-msgid "Provides a monitor stage in Cura."
-msgstr ""
-
-#: plugins/MonitorStage/plugin.json
-msgctxt "name"
-msgid "Monitor Stage"
-msgstr ""
-
-#: plugins/FirmwareUpdater/plugin.json
-msgctxt "description"
-msgid "Provides a machine actions for updating firmware."
-msgstr ""
-
-#: plugins/FirmwareUpdater/plugin.json
-msgctxt "name"
-msgid "Firmware Updater"
-msgstr ""
-
-#: plugins/SolidView/plugin.json
-msgctxt "description"
-msgid "Provides a normal solid mesh view."
-msgstr ""
-
-#: plugins/SolidView/plugin.json
-msgctxt "name"
-msgid "Solid View"
-msgstr ""
-
-#: plugins/SliceInfoPlugin/plugin.json
-msgctxt "description"
-msgid "Submits anonymous slice info. Can be disabled through preferences."
-msgstr ""
-
-#: plugins/SliceInfoPlugin/plugin.json
-msgctxt "name"
-msgid "Slice info"
-msgstr ""
-
-#: plugins/ImageReader/plugin.json
-msgctxt "description"
-msgid "Enables ability to generate printable geometry from 2D image files."
-msgstr ""
-
-#: plugins/ImageReader/plugin.json
-msgctxt "name"
-msgid "Image Reader"
-msgstr ""
-
-#: plugins/PostProcessingPlugin/plugin.json
-msgctxt "description"
-msgid "Extension that allows for user created scripts for post processing"
-msgstr ""
-
-#: plugins/PostProcessingPlugin/plugin.json
-msgctxt "name"
-msgid "Post Processing"
+msgid "Preview Stage"
 msgstr ""
 
 #: plugins/AMFReader/plugin.json
@@ -6679,863 +6893,3 @@
 msgctxt "name"
 msgid "AMF Reader"
 msgstr ""
-
-#: plugins/VersionUpgrade/VersionUpgrade53to54/plugin.json
-msgctxt "description"
-msgid "Upgrades configurations from Cura 5.3 to Cura 5.4."
-msgstr ""
-
-#: plugins/VersionUpgrade/VersionUpgrade53to54/plugin.json
-msgctxt "name"
-msgid "Version Upgrade 5.3 to 5.4"
-msgstr ""
-
-#: plugins/VersionUpgrade/VersionUpgrade460to462/plugin.json
-msgctxt "description"
-msgid "Upgrades configurations from Cura 4.6.0 to Cura 4.6.2."
-msgstr ""
-
-#: plugins/VersionUpgrade/VersionUpgrade460to462/plugin.json
-msgctxt "name"
-msgid "Version Upgrade 4.6.0 to 4.6.2"
-msgstr ""
-
-#: plugins/VersionUpgrade/VersionUpgrade47to48/plugin.json
-msgctxt "description"
-msgid "Upgrades configurations from Cura 4.7 to Cura 4.8."
-msgstr ""
-
-#: plugins/VersionUpgrade/VersionUpgrade47to48/plugin.json
-msgctxt "name"
-msgid "Version Upgrade 4.7 to 4.8"
-msgstr ""
-
-#: plugins/VersionUpgrade/VersionUpgrade42to43/plugin.json
-msgctxt "description"
-msgid "Upgrades configurations from Cura 4.2 to Cura 4.3."
-msgstr ""
-
-#: plugins/VersionUpgrade/VersionUpgrade42to43/plugin.json
-msgctxt "name"
-msgid "Version Upgrade 4.2 to 4.3"
-msgstr ""
-
-#: plugins/VersionUpgrade/VersionUpgrade32to33/plugin.json
-msgctxt "description"
-msgid "Upgrades configurations from Cura 3.2 to Cura 3.3."
-msgstr ""
-
-#: plugins/VersionUpgrade/VersionUpgrade32to33/plugin.json
-msgctxt "name"
-msgid "Version Upgrade 3.2 to 3.3"
-msgstr ""
-
-#: plugins/VersionUpgrade/VersionUpgrade35to40/plugin.json
-msgctxt "description"
-msgid "Upgrades configurations from Cura 3.5 to Cura 4.0."
-msgstr ""
-
-#: plugins/VersionUpgrade/VersionUpgrade35to40/plugin.json
-msgctxt "name"
-msgid "Version Upgrade 3.5 to 4.0"
-msgstr ""
-
-#: plugins/VersionUpgrade/VersionUpgrade27to30/plugin.json
-msgctxt "description"
-msgid "Upgrades configurations from Cura 2.7 to Cura 3.0."
-msgstr ""
-
-#: plugins/VersionUpgrade/VersionUpgrade27to30/plugin.json
-msgctxt "name"
-msgid "Version Upgrade 2.7 to 3.0"
-msgstr ""
-
-#: plugins/VersionUpgrade/VersionUpgrade462to47/plugin.json
-msgctxt "description"
-msgid "Upgrades configurations from Cura 4.6.2 to Cura 4.7."
-msgstr ""
-
-#: plugins/VersionUpgrade/VersionUpgrade462to47/plugin.json
-msgctxt "name"
-msgid "Version Upgrade 4.6.2 to 4.7"
-msgstr ""
-
-#: plugins/VersionUpgrade/VersionUpgrade22to24/plugin.json
-msgctxt "description"
-msgid "Upgrades configurations from Cura 2.2 to Cura 2.4."
-msgstr ""
-
-#: plugins/VersionUpgrade/VersionUpgrade22to24/plugin.json
-msgctxt "name"
-msgid "Version Upgrade 2.2 to 2.4"
-msgstr ""
-
-#: plugins/VersionUpgrade/VersionUpgrade52to53/plugin.json
-msgctxt "description"
-msgid "Upgrades configurations from Cura 5.2 to Cura 5.3."
-msgstr ""
-
-#: plugins/VersionUpgrade/VersionUpgrade52to53/plugin.json
-msgctxt "name"
-msgid "Version Upgrade 5.2 to 5.3"
-msgstr ""
-
-#: plugins/VersionUpgrade/VersionUpgrade49to410/plugin.json
-msgctxt "description"
-msgid "Upgrades configurations from Cura 4.9 to Cura 4.10."
-msgstr ""
-
-#: plugins/VersionUpgrade/VersionUpgrade49to410/plugin.json
-msgctxt "name"
-msgid "Version Upgrade 4.9 to 4.10"
-msgstr ""
-
-#: plugins/VersionUpgrade/VersionUpgrade48to49/plugin.json
-msgctxt "description"
-msgid "Upgrades configurations from Cura 4.8 to Cura 4.9."
-msgstr ""
-
-#: plugins/VersionUpgrade/VersionUpgrade48to49/plugin.json
-msgctxt "name"
-msgid "Version Upgrade 4.8 to 4.9"
-msgstr ""
-
-#: plugins/VersionUpgrade/VersionUpgrade30to31/plugin.json
-msgctxt "description"
-msgid "Upgrades configurations from Cura 3.0 to Cura 3.1."
-msgstr ""
-
-#: plugins/VersionUpgrade/VersionUpgrade30to31/plugin.json
-msgctxt "name"
-msgid "Version Upgrade 3.0 to 3.1"
-msgstr ""
-
-#: plugins/VersionUpgrade/VersionUpgrade34to35/plugin.json
-msgctxt "description"
-msgid "Upgrades configurations from Cura 3.4 to Cura 3.5."
-msgstr ""
-
-#: plugins/VersionUpgrade/VersionUpgrade34to35/plugin.json
-msgctxt "name"
-msgid "Version Upgrade 3.4 to 3.5"
-msgstr ""
-
-#: plugins/VersionUpgrade/VersionUpgrade43to44/plugin.json
-msgctxt "description"
-msgid "Upgrades configurations from Cura 4.3 to Cura 4.4."
-msgstr ""
-
-#: plugins/VersionUpgrade/VersionUpgrade43to44/plugin.json
-msgctxt "name"
-msgid "Version Upgrade 4.3 to 4.4"
-msgstr ""
-
-#: plugins/VersionUpgrade/VersionUpgrade41to42/plugin.json
-msgctxt "description"
-msgid "Upgrades configurations from Cura 4.1 to Cura 4.2."
-msgstr ""
-
-#: plugins/VersionUpgrade/VersionUpgrade41to42/plugin.json
-msgctxt "name"
-msgid "Version Upgrade 4.1 to 4.2"
-msgstr ""
-
-#: plugins/VersionUpgrade/VersionUpgrade44to45/plugin.json
-msgctxt "description"
-msgid "Upgrades configurations from Cura 4.4 to Cura 4.5."
-msgstr ""
-
-#: plugins/VersionUpgrade/VersionUpgrade44to45/plugin.json
-msgctxt "name"
-msgid "Version Upgrade 4.4 to 4.5"
-msgstr ""
-
-#: plugins/VersionUpgrade/VersionUpgrade33to34/plugin.json
-msgctxt "description"
-msgid "Upgrades configurations from Cura 3.3 to Cura 3.4."
-msgstr ""
-
-#: plugins/VersionUpgrade/VersionUpgrade33to34/plugin.json
-msgctxt "name"
-msgid "Version Upgrade 3.3 to 3.4"
-msgstr ""
-
-#: plugins/VersionUpgrade/VersionUpgrade411to412/plugin.json
-msgctxt "description"
-msgid "Upgrades configurations from Cura 4.11 to Cura 4.12."
-msgstr ""
-
-#: plugins/VersionUpgrade/VersionUpgrade411to412/plugin.json
-msgctxt "name"
-msgid "Version Upgrade 4.11 to 4.12"
-msgstr ""
-
-#: plugins/VersionUpgrade/VersionUpgrade413to50/plugin.json
-msgctxt "description"
-msgid "Upgrades configurations from Cura 4.13 to Cura 5.0."
-msgstr ""
-
-#: plugins/VersionUpgrade/VersionUpgrade413to50/plugin.json
-msgctxt "name"
-msgid "Version Upgrade 4.13 to 5.0"
-msgstr ""
-
-#: plugins/VersionUpgrade/VersionUpgrade45to46/plugin.json
-msgctxt "description"
-msgid "Upgrades configurations from Cura 4.5 to Cura 4.6."
-msgstr ""
-
-#: plugins/VersionUpgrade/VersionUpgrade45to46/plugin.json
-msgctxt "name"
-msgid "Version Upgrade 4.5 to 4.6"
-msgstr ""
-
-#: plugins/VersionUpgrade/VersionUpgrade21to22/plugin.json
-msgctxt "description"
-msgid "Upgrades configurations from Cura 2.1 to Cura 2.2."
-msgstr ""
-
-#: plugins/VersionUpgrade/VersionUpgrade21to22/plugin.json
-msgctxt "name"
-msgid "Version Upgrade 2.1 to 2.2"
-msgstr ""
-
-#: plugins/VersionUpgrade/VersionUpgrade40to41/plugin.json
-msgctxt "description"
-msgid "Upgrades configurations from Cura 4.0 to Cura 4.1."
-msgstr ""
-
-#: plugins/VersionUpgrade/VersionUpgrade40to41/plugin.json
-msgctxt "name"
-msgid "Version Upgrade 4.0 to 4.1"
-msgstr ""
-
-#: plugins/VersionUpgrade/VersionUpgrade25to26/plugin.json
-msgctxt "description"
-msgid "Upgrades configurations from Cura 2.5 to Cura 2.6."
-msgstr ""
-
-#: plugins/VersionUpgrade/VersionUpgrade25to26/plugin.json
-msgctxt "name"
-msgid "Version Upgrade 2.5 to 2.6"
-msgstr ""
-
-#: plugins/VersionUpgrade/VersionUpgrade26to27/plugin.json
-msgctxt "description"
-msgid "Upgrades configurations from Cura 2.6 to Cura 2.7."
-msgstr ""
-
-#: plugins/VersionUpgrade/VersionUpgrade26to27/plugin.json
-msgctxt "name"
-msgid "Version Upgrade 2.6 to 2.7"
-msgstr ""
-
-#: plugins/DigitalLibrary/plugin.json
-msgctxt "description"
-msgid "Connects to the Digital Library, allowing Cura to open files from and save files to the Digital Library."
-msgstr ""
-
-#: plugins/DigitalLibrary/plugin.json
-msgctxt "name"
-msgid "Ultimaker Digital Library"
-msgstr ""
-
-#: plugins/ModelChecker/plugin.json
-msgctxt "description"
-msgid "Checks models and print configuration for possible printing issues and give suggestions."
-msgstr ""
-
-#: plugins/ModelChecker/plugin.json
-msgctxt "name"
-msgid "Model Checker"
-msgstr ""
-
-#: plugins/USBPrinting/plugin.json
-msgctxt "description"
-msgid "Accepts G-Code and sends them to a printer. Plugin can also update firmware."
-msgstr ""
-
-#: plugins/USBPrinting/plugin.json
-msgctxt "name"
-msgid "USB printing"
-msgstr ""
-
-#: plugins/GCodeGzWriter/plugin.json
-msgctxt "description"
-msgid "Writes g-code to a compressed archive."
-msgstr ""
-
-#: plugins/GCodeGzWriter/plugin.json
-msgctxt "name"
-msgid "Compressed G-code Writer"
-msgstr ""
-
-#: plugins/PreviewStage/plugin.json
-msgctxt "description"
-msgid "Provides a preview stage in Cura."
-msgstr ""
-
-#: plugins/PreviewStage/plugin.json
-msgctxt "name"
-msgid "Preview Stage"
-=======
-#: plugins/GCodeProfileReader/plugin.json
-msgctxt "description"
-msgid "Provides support for importing profiles from g-code files."
-msgstr ""
-
-#: plugins/GCodeProfileReader/plugin.json
-msgctxt "name"
-msgid "G-code Profile Reader"
-msgstr ""
-
-#: plugins/RemovableDriveOutputDevice/plugin.json
-msgctxt "description"
-msgid "Provides removable drive hotplugging and writing support."
-msgstr ""
-
-#: plugins/RemovableDriveOutputDevice/plugin.json
-msgctxt "name"
-msgid "Removable Drive Output Device Plugin"
-msgstr ""
-
-#: plugins/XmlMaterialProfile/plugin.json
-msgctxt "description"
-msgid "Provides capabilities to read and write XML-based material profiles."
-msgstr ""
-
-#: plugins/XmlMaterialProfile/plugin.json
-msgctxt "name"
-msgid "Material Profiles"
-msgstr ""
-
-#: plugins/Marketplace/plugin.json
-msgctxt "description"
-msgid "Manages extensions to the application and allows browsing extensions from the UltiMaker website."
-msgstr ""
-
-#: plugins/Marketplace/plugin.json
-msgctxt "name"
-msgid "Marketplace"
-msgstr ""
-
-#: plugins/UM3NetworkPrinting/plugin.json
-msgctxt "description"
-msgid "Manages network connections to UltiMaker networked printers."
-msgstr ""
-
-#: plugins/UM3NetworkPrinting/plugin.json
-msgctxt "name"
-msgid "UltiMaker Network Connection"
-msgstr ""
-
-#: plugins/UltimakerMachineActions/plugin.json
-msgctxt "description"
-msgid "Provides machine actions for Ultimaker machines (such as bed leveling wizard, selecting upgrades, etc.)."
-msgstr ""
-
-#: plugins/UltimakerMachineActions/plugin.json
-msgctxt "name"
-msgid "UltiMaker machine actions"
-msgstr ""
-
-#: plugins/ModelChecker/plugin.json
-msgctxt "description"
-msgid "Checks models and print configuration for possible printing issues and give suggestions."
-msgstr ""
-
-#: plugins/ModelChecker/plugin.json
-msgctxt "name"
-msgid "Model Checker"
-msgstr ""
-
-#: plugins/LegacyProfileReader/plugin.json
-msgctxt "description"
-msgid "Provides support for importing profiles from legacy Cura versions."
-msgstr ""
-
-#: plugins/LegacyProfileReader/plugin.json
-msgctxt "name"
-msgid "Legacy Cura Profile Reader"
-msgstr ""
-
-#: plugins/SentryLogger/plugin.json
-msgctxt "description"
-msgid "Logs certain events so that they can be used by the crash reporter"
-msgstr ""
-
-#: plugins/SentryLogger/plugin.json
-msgctxt "name"
-msgid "Sentry Logger"
-msgstr ""
-
-#: plugins/PostProcessingPlugin/plugin.json
-msgctxt "description"
-msgid "Extension that allows for user created scripts for post processing"
-msgstr ""
-
-#: plugins/PostProcessingPlugin/plugin.json
-msgctxt "name"
-msgid "Post Processing"
-msgstr ""
-
-#: plugins/GCodeGzReader/plugin.json
-msgctxt "description"
-msgid "Reads g-code from a compressed archive."
-msgstr ""
-
-#: plugins/GCodeGzReader/plugin.json
-msgctxt "name"
-msgid "Compressed G-code Reader"
-msgstr ""
-
-#: plugins/USBPrinting/plugin.json
-msgctxt "description"
-msgid "Accepts G-Code and sends them to a printer. Plugin can also update firmware."
-msgstr ""
-
-#: plugins/USBPrinting/plugin.json
-msgctxt "name"
-msgid "USB printing"
-msgstr ""
-
-#: plugins/SolidView/plugin.json
-msgctxt "description"
-msgid "Provides a normal solid mesh view."
-msgstr ""
-
-#: plugins/SolidView/plugin.json
-msgctxt "name"
-msgid "Solid View"
-msgstr ""
-
-#: plugins/VersionUpgrade/VersionUpgrade22to24/plugin.json
-msgctxt "description"
-msgid "Upgrades configurations from Cura 2.2 to Cura 2.4."
-msgstr ""
-
-#: plugins/VersionUpgrade/VersionUpgrade22to24/plugin.json
-msgctxt "name"
-msgid "Version Upgrade 2.2 to 2.4"
-msgstr ""
-
-#: plugins/VersionUpgrade/VersionUpgrade41to42/plugin.json
-msgctxt "description"
-msgid "Upgrades configurations from Cura 4.1 to Cura 4.2."
-msgstr ""
-
-#: plugins/VersionUpgrade/VersionUpgrade41to42/plugin.json
-msgctxt "name"
-msgid "Version Upgrade 4.1 to 4.2"
-msgstr ""
-
-#: plugins/VersionUpgrade/VersionUpgrade47to48/plugin.json
-msgctxt "description"
-msgid "Upgrades configurations from Cura 4.7 to Cura 4.8."
-msgstr ""
-
-#: plugins/VersionUpgrade/VersionUpgrade47to48/plugin.json
-msgctxt "name"
-msgid "Version Upgrade 4.7 to 4.8"
-msgstr ""
-
-#: plugins/VersionUpgrade/VersionUpgrade30to31/plugin.json
-msgctxt "description"
-msgid "Upgrades configurations from Cura 3.0 to Cura 3.1."
-msgstr ""
-
-#: plugins/VersionUpgrade/VersionUpgrade30to31/plugin.json
-msgctxt "name"
-msgid "Version Upgrade 3.0 to 3.1"
-msgstr ""
-
-#: plugins/VersionUpgrade/VersionUpgrade35to40/plugin.json
-msgctxt "description"
-msgid "Upgrades configurations from Cura 3.5 to Cura 4.0."
-msgstr ""
-
-#: plugins/VersionUpgrade/VersionUpgrade35to40/plugin.json
-msgctxt "name"
-msgid "Version Upgrade 3.5 to 4.0"
-msgstr ""
-
-#: plugins/VersionUpgrade/VersionUpgrade25to26/plugin.json
-msgctxt "description"
-msgid "Upgrades configurations from Cura 2.5 to Cura 2.6."
-msgstr ""
-
-#: plugins/VersionUpgrade/VersionUpgrade25to26/plugin.json
-msgctxt "name"
-msgid "Version Upgrade 2.5 to 2.6"
-msgstr ""
-
-#: plugins/VersionUpgrade/VersionUpgrade462to47/plugin.json
-msgctxt "description"
-msgid "Upgrades configurations from Cura 4.6.2 to Cura 4.7."
-msgstr ""
-
-#: plugins/VersionUpgrade/VersionUpgrade462to47/plugin.json
-msgctxt "name"
-msgid "Version Upgrade 4.6.2 to 4.7"
-msgstr ""
-
-#: plugins/VersionUpgrade/VersionUpgrade26to27/plugin.json
-msgctxt "description"
-msgid "Upgrades configurations from Cura 2.6 to Cura 2.7."
-msgstr ""
-
-#: plugins/VersionUpgrade/VersionUpgrade26to27/plugin.json
-msgctxt "name"
-msgid "Version Upgrade 2.6 to 2.7"
-msgstr ""
-
-#: plugins/VersionUpgrade/VersionUpgrade21to22/plugin.json
-msgctxt "description"
-msgid "Upgrades configurations from Cura 2.1 to Cura 2.2."
-msgstr ""
-
-#: plugins/VersionUpgrade/VersionUpgrade21to22/plugin.json
-msgctxt "name"
-msgid "Version Upgrade 2.1 to 2.2"
-msgstr ""
-
-#: plugins/VersionUpgrade/VersionUpgrade27to30/plugin.json
-msgctxt "description"
-msgid "Upgrades configurations from Cura 2.7 to Cura 3.0."
-msgstr ""
-
-#: plugins/VersionUpgrade/VersionUpgrade27to30/plugin.json
-msgctxt "name"
-msgid "Version Upgrade 2.7 to 3.0"
-msgstr ""
-
-#: plugins/VersionUpgrade/VersionUpgrade33to34/plugin.json
-msgctxt "description"
-msgid "Upgrades configurations from Cura 3.3 to Cura 3.4."
-msgstr ""
-
-#: plugins/VersionUpgrade/VersionUpgrade33to34/plugin.json
-msgctxt "name"
-msgid "Version Upgrade 3.3 to 3.4"
-msgstr ""
-
-#: plugins/VersionUpgrade/VersionUpgrade411to412/plugin.json
-msgctxt "description"
-msgid "Upgrades configurations from Cura 4.11 to Cura 4.12."
-msgstr ""
-
-#: plugins/VersionUpgrade/VersionUpgrade411to412/plugin.json
-msgctxt "name"
-msgid "Version Upgrade 4.11 to 4.12"
-msgstr ""
-
-#: plugins/VersionUpgrade/VersionUpgrade460to462/plugin.json
-msgctxt "description"
-msgid "Upgrades configurations from Cura 4.6.0 to Cura 4.6.2."
-msgstr ""
-
-#: plugins/VersionUpgrade/VersionUpgrade460to462/plugin.json
-msgctxt "name"
-msgid "Version Upgrade 4.6.0 to 4.6.2"
-msgstr ""
-
-#: plugins/VersionUpgrade/VersionUpgrade44to45/plugin.json
-msgctxt "description"
-msgid "Upgrades configurations from Cura 4.4 to Cura 4.5."
-msgstr ""
-
-#: plugins/VersionUpgrade/VersionUpgrade44to45/plugin.json
-msgctxt "name"
-msgid "Version Upgrade 4.4 to 4.5"
-msgstr ""
-
-#: plugins/VersionUpgrade/VersionUpgrade49to410/plugin.json
-msgctxt "description"
-msgid "Upgrades configurations from Cura 4.9 to Cura 4.10."
-msgstr ""
-
-#: plugins/VersionUpgrade/VersionUpgrade49to410/plugin.json
-msgctxt "name"
-msgid "Version Upgrade 4.9 to 4.10"
-msgstr ""
-
-#: plugins/VersionUpgrade/VersionUpgrade413to50/plugin.json
-msgctxt "description"
-msgid "Upgrades configurations from Cura 4.13 to Cura 5.0."
-msgstr ""
-
-#: plugins/VersionUpgrade/VersionUpgrade413to50/plugin.json
-msgctxt "name"
-msgid "Version Upgrade 4.13 to 5.0"
-msgstr ""
-
-#: plugins/VersionUpgrade/VersionUpgrade43to44/plugin.json
-msgctxt "description"
-msgid "Upgrades configurations from Cura 4.3 to Cura 4.4."
-msgstr ""
-
-#: plugins/VersionUpgrade/VersionUpgrade43to44/plugin.json
-msgctxt "name"
-msgid "Version Upgrade 4.3 to 4.4"
-msgstr ""
-
-#: plugins/VersionUpgrade/VersionUpgrade48to49/plugin.json
-msgctxt "description"
-msgid "Upgrades configurations from Cura 4.8 to Cura 4.9."
-msgstr ""
-
-#: plugins/VersionUpgrade/VersionUpgrade48to49/plugin.json
-msgctxt "name"
-msgid "Version Upgrade 4.8 to 4.9"
-msgstr ""
-
-#: plugins/VersionUpgrade/VersionUpgrade40to41/plugin.json
-msgctxt "description"
-msgid "Upgrades configurations from Cura 4.0 to Cura 4.1."
-msgstr ""
-
-#: plugins/VersionUpgrade/VersionUpgrade40to41/plugin.json
-msgctxt "name"
-msgid "Version Upgrade 4.0 to 4.1"
-msgstr ""
-
-#: plugins/VersionUpgrade/VersionUpgrade32to33/plugin.json
-msgctxt "description"
-msgid "Upgrades configurations from Cura 3.2 to Cura 3.3."
-msgstr ""
-
-#: plugins/VersionUpgrade/VersionUpgrade32to33/plugin.json
-msgctxt "name"
-msgid "Version Upgrade 3.2 to 3.3"
-msgstr ""
-
-#: plugins/VersionUpgrade/VersionUpgrade52to53/plugin.json
-msgctxt "description"
-msgid "Upgrades configurations from Cura 5.2 to Cura 5.3."
-msgstr ""
-
-#: plugins/VersionUpgrade/VersionUpgrade52to53/plugin.json
-msgctxt "name"
-msgid "Version Upgrade 5.2 to 5.3"
-msgstr ""
-
-#: plugins/VersionUpgrade/VersionUpgrade45to46/plugin.json
-msgctxt "description"
-msgid "Upgrades configurations from Cura 4.5 to Cura 4.6."
-msgstr ""
-
-#: plugins/VersionUpgrade/VersionUpgrade45to46/plugin.json
-msgctxt "name"
-msgid "Version Upgrade 4.5 to 4.6"
-msgstr ""
-
-#: plugins/VersionUpgrade/VersionUpgrade42to43/plugin.json
-msgctxt "description"
-msgid "Upgrades configurations from Cura 4.2 to Cura 4.3."
-msgstr ""
-
-#: plugins/VersionUpgrade/VersionUpgrade42to43/plugin.json
-msgctxt "name"
-msgid "Version Upgrade 4.2 to 4.3"
-msgstr ""
-
-#: plugins/VersionUpgrade/VersionUpgrade34to35/plugin.json
-msgctxt "description"
-msgid "Upgrades configurations from Cura 3.4 to Cura 3.5."
-msgstr ""
-
-#: plugins/VersionUpgrade/VersionUpgrade34to35/plugin.json
-msgctxt "name"
-msgid "Version Upgrade 3.4 to 3.5"
-msgstr ""
-
-#: plugins/VersionUpgrade/VersionUpgrade53to54/plugin.json
-msgctxt "description"
-msgid "Upgrades configurations from Cura 5.3 to Cura 5.4."
-msgstr ""
-
-#: plugins/VersionUpgrade/VersionUpgrade53to54/plugin.json
-msgctxt "name"
-msgid "Version Upgrade 5.3 to 5.4"
-msgstr ""
-
-#: plugins/XRayView/plugin.json
-msgctxt "description"
-msgid "Provides the X-Ray view."
-msgstr ""
-
-#: plugins/XRayView/plugin.json
-msgctxt "name"
-msgid "X-Ray View"
-msgstr ""
-
-#: plugins/UFPReader/plugin.json
-msgctxt "description"
-msgid "Provides support for reading Ultimaker Format Packages."
-msgstr ""
-
-#: plugins/UFPReader/plugin.json
-msgctxt "name"
-msgid "UFP Reader"
-msgstr ""
-
-#: plugins/3MFWriter/plugin.json
-msgctxt "description"
-msgid "Provides support for writing 3MF files."
-msgstr ""
-
-#: plugins/3MFWriter/plugin.json
-msgctxt "name"
-msgid "3MF Writer"
-msgstr ""
-
-#: plugins/GCodeWriter/plugin.json
-msgctxt "description"
-msgid "Writes g-code to a file."
-msgstr ""
-
-#: plugins/GCodeWriter/plugin.json
-msgctxt "name"
-msgid "G-code Writer"
-msgstr ""
-
-#: plugins/DigitalLibrary/plugin.json
-msgctxt "description"
-msgid "Connects to the Digital Library, allowing Cura to open files from and save files to the Digital Library."
-msgstr ""
-
-#: plugins/DigitalLibrary/plugin.json
-msgctxt "name"
-msgid "Ultimaker Digital Library"
-msgstr ""
-
-#: plugins/PerObjectSettingsTool/plugin.json
-msgctxt "description"
-msgid "Provides the Per Model Settings."
-msgstr ""
-
-#: plugins/PerObjectSettingsTool/plugin.json
-msgctxt "name"
-msgid "Per Model Settings Tool"
-msgstr ""
-
-#: plugins/UFPWriter/plugin.json
-msgctxt "description"
-msgid "Provides support for writing Ultimaker Format Packages."
-msgstr ""
-
-#: plugins/UFPWriter/plugin.json
-msgctxt "name"
-msgid "UFP Writer"
-msgstr ""
-
-#: plugins/GCodeReader/plugin.json
-msgctxt "description"
-msgid "Allows loading and displaying G-code files."
-msgstr ""
-
-#: plugins/GCodeReader/plugin.json
-msgctxt "name"
-msgid "G-code Reader"
-msgstr ""
-
-#: plugins/GCodeGzWriter/plugin.json
-msgctxt "description"
-msgid "Writes g-code to a compressed archive."
-msgstr ""
-
-#: plugins/GCodeGzWriter/plugin.json
-msgctxt "name"
-msgid "Compressed G-code Writer"
-msgstr ""
-
-#: plugins/FirmwareUpdateChecker/plugin.json
-msgctxt "description"
-msgid "Checks for firmware updates."
-msgstr ""
-
-#: plugins/FirmwareUpdateChecker/plugin.json
-msgctxt "name"
-msgid "Firmware Update Checker"
-msgstr ""
-
-#: plugins/FirmwareUpdater/plugin.json
-msgctxt "description"
-msgid "Provides a machine actions for updating firmware."
-msgstr ""
-
-#: plugins/FirmwareUpdater/plugin.json
-msgctxt "name"
-msgid "Firmware Updater"
-msgstr ""
-
-#: plugins/CuraEngineBackend/plugin.json
-msgctxt "description"
-msgid "Provides the link to the CuraEngine slicing backend."
-msgstr ""
-
-#: plugins/CuraEngineBackend/plugin.json
-msgctxt "name"
-msgid "CuraEngine Backend"
-msgstr ""
-
-#: plugins/CuraDrive/plugin.json
-msgctxt "description"
-msgid "Backup and restore your configuration."
-msgstr ""
-
-#: plugins/CuraDrive/plugin.json
-msgctxt "name"
-msgid "Cura Backups"
-msgstr ""
-
-#: plugins/X3DReader/plugin.json
-msgctxt "description"
-msgid "Provides support for reading X3D files."
-msgstr ""
-
-#: plugins/X3DReader/plugin.json
-msgctxt "name"
-msgid "X3D Reader"
-msgstr ""
-
-#: plugins/SupportEraser/plugin.json
-msgctxt "description"
-msgid "Creates an eraser mesh to block the printing of support in certain places"
-msgstr ""
-
-#: plugins/SupportEraser/plugin.json
-msgctxt "name"
-msgid "Support Eraser"
-msgstr ""
-
-#: plugins/MachineSettingsAction/plugin.json
-msgctxt "description"
-msgid "Provides a way to change machine settings (such as build volume, nozzle size, etc.)."
-msgstr ""
-
-#: plugins/MachineSettingsAction/plugin.json
-msgctxt "name"
-msgid "Machine Settings Action"
-msgstr ""
-
-#: plugins/PreviewStage/plugin.json
-msgctxt "description"
-msgid "Provides a preview stage in Cura."
-msgstr ""
-
-#: plugins/PreviewStage/plugin.json
-msgctxt "name"
-msgid "Preview Stage"
-msgstr ""
-
-#: plugins/AMFReader/plugin.json
-msgctxt "description"
-msgid "Provides support for reading AMF files."
-msgstr ""
-
-#: plugins/AMFReader/plugin.json
-msgctxt "name"
-msgid "AMF Reader"
->>>>>>> e3cbc377
-msgstr ""
