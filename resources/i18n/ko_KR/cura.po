# Cura
# Copyright (C) 2022 UltiMaker.
# This file is distributed under the same license as the Cura package.
# Ultimaker <plugins@ultimaker.com>, 2022.
#
#, fuzzy
msgid ""
msgstr ""
"Project-Id-Version: PACKAGE VERSION\n"
"Report-Msgid-Bugs-To: \n"
<<<<<<< HEAD
"POT-Creation-Date: 2023-05-11 14:19+0000\n"
=======
"POT-Creation-Date: 2023-07-06 14:20+0000\n"
>>>>>>> e5fef5ba
"PO-Revision-Date: YEAR-MO-DA HO:MI+ZONE\n"
"Last-Translator: FULL NAME <EMAIL@ADDRESS>\n"
"Language-Team: LANGUAGE <LL@li.org>\n"
"Language: ko_KR\n"
"MIME-Version: 1.0\n"
"Content-Type: text/plain; charset=UTF-8\n"
"Content-Transfer-Encoding: 8bit\n"
"Plural-Forms: nplurals=1; plural=0;\n"

#, python-format
msgctxt "@info 'width', 'depth' and 'height' are variable names that must NOT be translated; just translate the format of ##x##x## mm."
msgid "%(width).1f x %(depth).1f x %(height).1f mm"
msgstr "%(width).1f x %(depth).1f x %(height).1f mm"

<<<<<<< HEAD
#: cura/Arranging/ArrangeObjectsJob.py:27
msgctxt "@info:status"
msgid "Finding new location for objects"
msgstr "객체의 새 위치 찾기"

#: cura/Arranging/ArrangeObjectsJob.py:31
msgctxt "@info:title"
msgid "Finding Location"
msgstr "위치 찾기"

#: cura/Arranging/ArrangeObjectsJob.py:45 cura/MultiplyObjectsJob.py:101
msgctxt "@info:status"
msgid "Unable to find a location within the build volume for all objects"
msgstr "모든 개체가 출력할 수 있는 최대 사이즈 내에 위치할 수 없습니다"

#: cura/Arranging/ArrangeObjectsJob.py:46
msgctxt "@info:title"
msgid "Can't Find Location"
msgstr "위치를 찾을 수 없음"
=======
msgctxt "@action:label"
msgid "%1 & material"
msgstr "%1 & 재료"

msgctxt "@action:label"
msgid "%1 out of %2"
msgstr "1 out of %2"

msgctxt "@action:label"
msgid "%1 override"
msgid_plural "%1 overrides"
msgstr[0] "%1 무시"

msgctxt "@action:label"
msgid "%1, %2 override"
msgid_plural "%1, %2 overrides"
msgstr[0] "%1, %2 무시"
>>>>>>> e5fef5ba

msgctxt "@label g for grams"
msgid "%1g"
msgstr "%1g"

msgctxt "@label m for meter"
msgid "%1m"
msgstr "%1m"

msgctxt "@action:inmenu menubar:printer"
msgid "&Add Printer..."
msgstr "프린터 추가..."

msgctxt "@action:inmenu menubar:view"
msgid "&Camera position"
msgstr "카메라 위치(&C)"

msgctxt "@action:inmenu menubar:profile"
msgid "&Create profile from current settings/overrides..."
msgstr "현재 설정으로 프로파일 생성..."

msgctxt "@action:inmenu menubar:profile"
msgid "&Discard current changes"
msgstr "현재 변경 사항 무시"

msgctxt "@title:menu menubar:toplevel"
msgid "&Edit"
msgstr "편집(&E)"

msgctxt "@title:menu menubar:file"
msgid "&Export..."
msgstr "내보내기(&E)..."

msgctxt "@title:menu menubar:toplevel"
msgid "&File"
msgstr "파일"

msgctxt "@action:inmenu menubar:edit"
msgid "&Group Models"
msgstr "모델 그룹화"

msgctxt "@title:menu menubar:toplevel"
msgid "&Help"
msgstr "도움말(&H)"

msgctxt "@title:menu"
msgid "&Material"
msgstr "재료(&M)"

msgctxt "@action:inmenu menubar:edit"
msgid "&Merge Models"
msgstr "모델 합치기"

msgctxt "@action:inmenu"
msgid "&Multiply Model..."
msgstr "모델 복제..."

msgctxt "@action:inmenu menubar:file"
msgid "&New Project..."
msgstr "새로운 프로젝트..."

msgctxt "@action:inmenu menubar:file"
msgid "&Open File(s)..."
msgstr "파일 열기..."

msgctxt "@title:menu menubar:settings"
msgid "&Printer"
msgstr "프린터(&P)"

msgctxt "@action:inmenu menubar:file"
msgid "&Quit"
msgstr "종료(&Q)"

msgctxt "@action:inmenu menubar:edit"
msgid "&Redo"
msgstr "다시하기(&R)"

msgctxt "@title:menu menubar:file"
msgid "&Save Project..."
msgstr "프로젝트 저장(&S)..."

msgctxt "@title:menu menubar:toplevel"
msgid "&Settings"
msgstr "설정"

msgctxt "@action:inmenu menubar:edit"
msgid "&Undo"
msgstr "되돌리기(&U)"

msgctxt "@action:inmenu menubar:profile"
msgid "&Update profile with current settings/overrides"
msgstr "현재 설정으로로 프로파일 업데이트"

msgctxt "@title:menu menubar:toplevel"
msgid "&View"
msgstr "보기(&V)"

msgctxt "@label"
msgid "*You will need to restart the application for these changes to have effect."
msgstr "*이러한 변경 사항을 적용하려면 응용 프로그램을 재시작해야 합니다."

msgctxt "@text"
msgid ""
"- Add material profiles and plug-ins from the Marketplace\n"
"- Back-up and sync your material profiles and plug-ins\n"
"- Share ideas and get help from 48,000+ users in the UltiMaker community"
msgstr ""
"- 재료 설정 및 Marketplace 플러그인 추가\n"
"- 재료 설정과 플러그인 백업 및 동기화\n"
"- UltiMaker 커뮤니티에서 48,000명 이상의 사용자와 아이디어를 공유하고 도움 받기"

msgctxt "@heading"
msgid "-- incomplete --"
msgstr "-- 미완료 --"

#, python-brace-format
msgctxt "info:{0} gets replaced by a number of printers"
msgid "... and {0} other"
msgid_plural "... and {0} others"
msgstr[0] "... 및 기타 {0}"

msgctxt "@action:label"
msgid "1mm Transmittance (%)"
msgstr "1mm의 투과율(%)"

msgctxt "@info:title"
msgid "3D Model Assistant"
msgstr "3D 모델 도우미"

msgctxt "@action:inmenu menubar:view"
msgid "3D View"
msgstr "3D 보기"

msgctxt "@info:tooltip"
msgid "3D View"
msgstr "3D 보기"

msgctxt "@item:inlistbox"
msgid "3MF File"
msgstr "3MF 파일"

msgctxt "name"
msgid "3MF Reader"
msgstr "3MF 리더"

msgctxt "name"
msgid "3MF Writer"
msgstr "3MF 기록기"

msgctxt "@error:zip"
msgid "3MF Writer plug-in is corrupt."
msgstr "3MF 기록기 플러그인이 손상되었습니다."

msgctxt "@item:inlistbox"
msgid "3MF file"
msgstr "3MF 파일"

msgctxt "@info, %1 is the name of the custom profile"
msgid "<b>%1</b> custom profile is active and you overwrote some settings."
msgstr "<b>%1</b>개의 사용자 정의 프로파일을 활성화하고 일부 설정을 덮어썼습니다."

msgctxt "@info, %1 is the name of the custom profile"
msgid "<b>%1</b> custom profile is overriding some settings."
msgstr "<b>%1</b>개의 사용자 정의 프로파일이 일부 설정을 무시합니다."

msgctxt "@label %i will be replaced with a profile name"
msgid "<b>Only user changed settings will be saved in the custom profile.</b><br/>For materials that support it, the new custom profile will inherit properties from <b>%1</b>."
msgstr "<b>사용자 지정 프로필에는 사용자가 변경한 설정만 저장됩니다.</b><br/>이를 지원하는 재료의 경우 새 사용자 지정 프로필은 <b>%1</b>의 속성을 상속합니다."

<<<<<<< HEAD
#: cura/CuraApplication.py:1817
=======
>>>>>>> e5fef5ba
#, python-brace-format
msgctxt "@label OpenGL renderer"
msgid "<li>OpenGL Renderer: {renderer}</li>"
msgstr "<li>OpenGL Renderer: {renderer}</li>"

<<<<<<< HEAD
#: cura/CuraApplication.py:1819 cura/OAuth2/AuthorizationService.py:217
#: plugins/RemovableDriveOutputDevice/RemovableDriveOutputDevice.py:189
msgctxt "@info:title"
msgid "Warning"
msgstr "경고"

#: cura/CuraApplication.py:1829
=======
#, python-brace-format
msgctxt "@label OpenGL vendor"
msgid "<li>OpenGL Vendor: {vendor}</li>"
msgstr "<li>OpenGL 공급업체: {vendor}</li>"

>>>>>>> e5fef5ba
#, python-brace-format
msgctxt "@label OpenGL version"
msgid "<li>OpenGL Version: {version}</li>"
msgstr "<li>OpenGL 버전: {version}</li>"

<<<<<<< HEAD
#: cura/CuraApplication.py:1831 cura/Settings/CuraContainerRegistry.py:156
#: cura/Settings/CuraContainerRegistry.py:166
#: plugins/RemovableDriveOutputDevice/RemovableDriveOutputDevice.py:153
#: plugins/RemovableDriveOutputDevice/RemovableDriveOutputDevice.py:173
msgctxt "@info:title"
msgid "Error"
msgstr "오류"
=======
msgctxt "@label crash message"
msgid ""
"<p><b>A fatal error has occurred in Cura. Please send us this Crash Report to fix the problem</p></b>\n"
"            <p>Please use the \"Send report\" button to post a bug report automatically to our servers</p>\n"
"        "
msgstr ""
"<p><b>치명적인 오류가 발생했습니다. 문제를 해결할 수 있도록 이 충돌 보고서를 보내주십시오</p></b>\n"
"            <p>&quot;보고서 전송&quot; 버튼을 사용하면 버그 보고서가 서버에 자동으로 전달됩니다</p>\n"
"        "
>>>>>>> e5fef5ba

msgctxt "@label crash message"
msgid ""
"<p><b>Oops, UltiMaker Cura has encountered something that doesn't seem right.</p></b>\n"
"                    <p>We encountered an unrecoverable error during start up. It was possibly caused by some incorrect configuration files. We suggest to backup and reset your configuration.</p>\n"
"                    <p>Backups can be found in the configuration folder.</p>\n"
"                    <p>Please send us this Crash Report to fix the problem.</p>\n"
"                "
msgstr ""
"<p> <b> 죄송합니다, UltiMaker Cura가 정상적이지 않습니다. &lt;/ p&gt; &lt;/ b&gt;\n"
"                     <p> 시작할 때 복구 할 수없는 오류가 발생했습니다. 이 오류는 잘못된 구성 파일로 인해 발생할 수 있습니다. 설정을 백업하고 재설정하는 것이 좋습니다. &lt;/ p&gt;\n"
"                     <p> 백업은 설정 폴더에서 찾을 수 있습니다. &lt;/ p&gt;\n"
"                     <p> 문제를 해결하기 위해이 오류 보고서를 보내주십시오. &lt;/ p&gt;\n"
"                "

#, python-brace-format
msgctxt "@info:status"
msgid ""
"<p>One or more 3D models may not print optimally due to the model size and material configuration:</p>\n"
"<p>{model_names}</p>\n"
"<p>Find out how to ensure the best possible print quality and reliability.</p>\n"
"<p><a href=\"https://ultimaker.com/3D-model-assistant\">View print quality guide</a></p>"
msgstr ""
"<p>하나 이상의 3D 모델이 모델 크기 및 재료 구성으로 인해 최적의 상태로 인쇄되지 않을 수 있습니다.</p>\n"
"<p>{model_names}</p>\n"
"<p>인쇄 품질 및 안정성을 최고로 높이는 방법을 알아보십시오.</p>\n"
"<p><a href=\"https://ultimaker.com/3D-model-assistant\">인쇄 품질 가이드 보기</a></p>"

msgctxt "@label"
msgid "A USB print is in progress, closing Cura will stop this print. Are you sure?"
msgstr "USB 인쇄가 진행 중입니다. Cura를 닫으면 인쇄도 중단됩니다. 계속하시겠습니까?"

msgctxt "info:status"
msgid "A cloud connection is not available for a printer"
msgid_plural "A cloud connection is not available for some printers"
msgstr[0] "A cloud connection is not available for some printers"

msgctxt "@message"
msgid "A print is still in progress. Cura cannot start another print via USB until the previous print has completed."
msgstr "프린트가 아직 진행 중입니다. Cura는 이전 프린트가 완료될 때까지는 USB를 통해 다른 프린트를 시작할 수 없습니다."

msgctxt "@item:inlistbox"
msgid "AMF File"
msgstr "AMF 파일"

msgctxt "name"
msgid "AMF Reader"
msgstr "AMF 리더"

msgctxt "@label"
msgid "Abort"
msgstr "중단"

msgctxt "@label"
msgid "Abort Print"
msgstr "프린팅 중단"

msgctxt "@window:title"
msgid "Abort print"
msgstr "프린팅 중단"

msgctxt "@label:status"
msgid "Aborted"
msgstr "중단됨"

msgctxt "@label"
msgid "Aborting..."
msgstr "중지 중..."

msgctxt "@label:status"
msgid "Aborting..."
msgstr "중지 중..."

msgctxt "@title:window The argument is the application name."
msgid "About %1"
msgstr "%1 정보"

msgctxt "@action:inmenu menubar:help"
msgid "About..."
msgstr "소개..."

msgctxt "@button"
msgid "Accept"
msgstr "동의"

msgctxt "description"
msgid "Accepts G-Code and sends them to a printer. Plugin can also update firmware."
msgstr "G-코드를 수신하고 프린터로 보냅니다. 플러그인은 또한 펌웨어를 업데이트 할 수 있습니다."

msgctxt "@label"
msgid "Account synced"
msgstr "계정 동기화됨"

msgctxt "@label:status"
msgid "Action required"
msgstr "조치가 필요함"

msgctxt "@action:button"
msgid "Activate"
msgstr "활성화"

msgctxt "@label"
msgid "Active print"
msgstr "활성화된 프린트"

<<<<<<< HEAD
#: cura/MultiplyObjectsJob.py:31
msgctxt "@info:status"
msgid "Multiplying and placing objects"
msgstr "객체를 증가시키고 배치"

#: cura/MultiplyObjectsJob.py:33
msgctxt "@info:title"
msgid "Placing Objects"
msgstr "개체 배치 중"

#: cura/MultiplyObjectsJob.py:102
msgctxt "@info:title"
msgid "Placing Object"
msgstr "개체 배치 중"
=======
msgctxt "@action:button"
msgid "Add"
msgstr "추가"

msgctxt "@button"
msgid "Add"
msgstr "추가"

msgctxt "@action:button"
msgid "Add New"
msgstr "새로 추가"
>>>>>>> e5fef5ba

msgctxt "@title:window"
msgid "Add Printer"
msgstr "프린터 추가"

msgctxt "@button"
msgid "Add UltiMaker printer via Digital Factory"
msgstr "Digital Factory를 통해 UltiMaker 프린터 추가"

msgctxt "@label"
msgid "Add a Cloud printer"
msgstr "클라우드 프린터 추가"

msgctxt "@label"
msgid "Add a networked printer"
msgstr "네트워크 프린터 추가"

msgctxt "@label"
msgid "Add a non-networked printer"
msgstr "비 네트워크 프린터 추가"

msgctxt "@action"
msgid "Add a script"
msgstr "스크립트 추가"

msgctxt "@option:check"
msgid "Add icon to system tray *"
msgstr "시스템 트레이에 아이콘 추가 *"

msgctxt "@button"
msgid "Add local printer"
msgstr "로컬 프린터 추가"

msgctxt "@option:check"
msgid "Add machine prefix to job name"
msgstr "작업 이름에 기기 접두어 추가"

msgctxt "@text"
msgid "Add material settings and plugins from the Marketplace"
msgstr "재료 설정 및 Marketplace 플러그인 추가"

msgctxt "@action:inmenu Marketplace is a brand name of UltiMaker's, so don't translate."
msgid "Add more materials from Marketplace"
msgstr "마켓플레이스에서 더 많은 재료 추가"

msgctxt "@button"
msgid "Add printer"
msgstr "프린터 추가"

msgctxt "@label"
msgid "Add printer"
msgstr "프린터 추가"

msgctxt "@label"
msgid "Add printer by IP"
msgstr "IP로 프린터 추가"

msgctxt "@label"
msgid "Add printer by IP address"
msgstr "IP 주소로 프린터 추가"

msgctxt "@button"
msgid "Add printer manually"
msgstr "수동으로 프린터 추가"

#, python-brace-format
msgctxt "info:status Filled in with printer name and printer model."
msgid "Adding printer {name} ({model}) from your account"
msgstr "사용자 계정에서 프린터 {name}({model}) 추가"

msgctxt "@label"
msgid "Address"
msgstr "주소"

msgctxt "@label"
msgid "Adhesion"
msgstr "부착"

msgctxt "@label"
msgid "Adhesion Information"
msgstr "접착 정보"

msgctxt "@label"
msgid "Adjusts the density of infill of the print."
msgstr "출력물의 내부채움을 조절합니다."

msgctxt "support_type description"
msgid "Adjusts the placement of the support structures. The placement can be set to touching build plate or everywhere. When set to everywhere the support structures will also be printed on the model."
msgstr "서포트 구조의 배치를 조정합니다. 배치는 빌드 플레이트 또는 모든 곳을 터치하도록 설정할 수 있습니다. 모든 곳에 설정하면 모델에 서포트 구조가 프린팅됩니다."

msgctxt "@label Header for list of settings."
msgid "Affected By"
msgstr "영향을 받다"

msgctxt "@label Header for list of settings."
msgid "Affects"
msgstr "영향"

msgctxt "@button"
msgid "Agree"
msgstr "동의"

msgctxt "@item:inlistbox"
msgid "All Files (*)"
msgstr "모든 파일 (*)"

#, python-brace-format
msgctxt "@item:inlistbox"
msgid "All Supported Types ({0})"
msgstr "지원되는 모든 유형 ({0})"

msgctxt "@text:window"
msgid "Allow sending anonymous data"
msgstr "익명 데이터 전송 허용"

msgctxt "description"
msgid "Allows loading and displaying G-code files."
msgstr "G-코드 파일을 로드하고 표시 할 수 있습니다."

msgctxt "@option:discardOrKeep"
msgid "Always ask me this"
msgstr "항상 묻기"

msgctxt "@option:openProject"
msgid "Always ask me this"
msgstr "항상 묻기"

msgctxt "@option:discardOrKeep"
msgid "Always discard changed settings"
msgstr "항상 변경된 설정 삭제"

msgctxt "@option:openProject"
msgid "Always import models"
msgstr "항상 모델 가져 오기"

msgctxt "@option:openProject"
msgid "Always open as a project"
msgstr "항상 프로젝트로 열기"

msgctxt "@option:discardOrKeep"
msgid "Always transfer changed settings to new profile"
msgstr "항상 변경된 설정을 새 프로파일로 전송"

msgctxt "@info:tooltip"
msgid "An model may appear extremely small if its unit is for example in meters rather than millimeters. Should these models be scaled up?"
msgstr "단위가 밀리미터가 아닌 미터 단위 인 경우 모델이 매우 작게 나타날 수 있습니다. 이 모델을 확대할까요?"

msgctxt "@label"
msgid "Annealing"
msgstr ""

msgctxt "@label"
msgid "Anonymous"
msgstr "익명"

msgctxt "@label Description for application component"
msgid "Application framework"
msgstr "애플리케이션 프레임 워크"

msgctxt "@label"
msgid "Apply Extruder offsets to GCode"
msgstr "익스트루더 오프셋을 GCode에 적용"

msgctxt "@info:title"
msgid "Are you ready for cloud printing?"
msgstr "클라우드 프린팅이 준비되었습니까?"

msgctxt "@label %1 is the name of a print job."
msgid "Are you sure you want to abort %1?"
msgstr "%1(을)를 정말로 중지하시겠습니까?"

msgctxt "@label"
msgid "Are you sure you want to abort the print?"
msgstr "프린팅를 중단 하시겠습니까?"

msgctxt "@label %1 is the name of a print job."
msgid "Are you sure you want to delete %1?"
msgstr "%1(을)를 삭제하시겠습니까?"

msgctxt "@dialog:info"
msgid "Are you sure you want to delete this backup? This cannot be undone."
msgstr "이 백업을 삭제하시겠습니까? 이 작업을 완료할 수 없습니다."

msgctxt "@label %1 is the application name"
msgid "Are you sure you want to exit %1?"
msgstr "%1을(를) 정말로 종료하시겠습니까?"

msgctxt "@label %1 is the name of a print job."
msgid "Are you sure you want to move %1 to the top of the queue?"
msgstr "%1(을)를 대기열의 맨 위로 이동하시겠습니까?"

#, python-brace-format
msgctxt "@message {printer_name} is replaced with the name of the printer"
msgid "Are you sure you want to remove {printer_name} temporarily?"
msgstr "일시적으로 {printer_name}을(를) 제거하시겠습니까?"

msgctxt "@info:question"
msgid "Are you sure you want to start a new project? This will clear the build plate and any unsaved settings."
msgstr "새 프로젝트를 시작 하시겠습니까? 빌드 플레이트 및 저장하지 않은 설정이 지워집니다."

msgctxt "@label (%1 is object name)"
msgid "Are you sure you wish to remove %1? This cannot be undone!"
msgstr "%1을 제거 하시겠습니까? 이것은 취소 할 수 없습니다!"

#, python-brace-format
msgctxt "@label {0} is the name of a printer that's about to be deleted."
msgid "Are you sure you wish to remove {0}? This cannot be undone!"
msgstr "정말로 {0}을(를) 제거하시겠습니까? 이 작업을 실행 취소할 수 없습니다."

msgctxt "@action:inmenu menubar:edit"
msgid "Arrange All Models"
msgstr "모든 모델 정렬"

msgctxt "@action:inmenu menubar:edit"
msgid "Arrange Selection"
msgstr "선택한 모델 정렬"

msgctxt "@label:button"
msgid "Ask a question"
msgstr "질문하기"

msgctxt "@checkbox:description"
msgid "Auto Backup"
msgstr "자동 백업"

msgctxt "@checkbox:description"
msgid "Automatically create a backup each day that Cura is started."
msgstr "Cura가 시작되는 날마다 자동으로 백업을 생성하십시오."

msgctxt "@option:check"
msgid "Automatically drop models to the build plate"
msgstr "모델을 빌드 플레이트에 자동으로 놓기"

msgctxt "@action:button"
msgid "Automatically upgrade Firmware"
msgstr "펌웨어 자동 업그레이드"

msgctxt "@label"
msgid "Available networked printers"
msgstr "사용 가능한 네트워크 프린터"

msgctxt "@item:inlistbox"
msgid "BMP Image"
msgstr "BMP 이미지"

msgctxt "@button"
msgid "Back"
msgstr "뒤로"

msgctxt "@button:tooltip"
msgid "Back"
msgstr "뒤로"

msgctxt "@info:title"
msgid "Backup"
msgstr "백업"

msgctxt "@button"
msgid "Backup Now"
msgstr "지금 백업"

msgctxt "@action:button"
msgid "Backup and Reset Configuration"
msgstr "백업 및 리셋 설정"

msgctxt "description"
msgid "Backup and restore your configuration."
msgstr "구성을 백업하고 복원합니다."

msgctxt "@text"
msgid "Backup and sync your material settings and plugins"
msgstr "재료 설정과 플러그인 백업 및 동기화"

msgctxt "@description"
msgid "Backup and synchronize your Cura settings."
msgstr "Cura 설정을 백업, 동기화하십시오."

msgctxt "@info:title"
msgid "Backups"
msgstr "백업"

msgctxt "@action:label"
msgid "Base (mm)"
msgstr "바닥 (mm)"

msgctxt "@tooltip:button"
msgid "Become a 3D printing expert with UltiMaker e-learning."
msgstr "UltiMaker e-러닝을 통해 3D 프린팅 전문가로 거듭나십시오."

msgctxt "@action:inmenu menubar:view"
msgid "Bottom View"
msgstr "하단 뷰"

msgctxt "@label"
msgid "Brand"
msgstr "상표"

msgctxt "@title"
msgid "Build Plate Leveling"
msgstr "빌드 플레이트 레벨링"

msgctxt "@info:title"
msgid "Build Volume"
msgstr "출력물 크기"

msgctxt "@label"
msgid "Build plate"
msgstr "빌드 플레이트"

msgctxt "@label"
msgid "Build plate shape"
msgstr "빌드 플레이트 모양"

msgctxt "@label"
msgid "Bundled Materials"
msgstr "번들 재료"

msgctxt "@label"
msgid "Bundled Plugins"
msgstr "번들 플러그인"

msgctxt "@button"
msgid "Buy spool"
msgstr "스풀 구입"

msgctxt "@label Is followed by the name of an author"
msgid "By"
msgstr "사용"

msgctxt "@label Description for application dependency"
msgid "C/C++ Binding library"
msgstr "C/C ++ 바인딩 라이브러리"

msgctxt "@item:inlistbox"
msgid "COLLADA Digital Asset Exchange"
msgstr "COLLADA Digital Asset Exchange"

msgctxt "@info:status"
msgid "Calculated"
msgstr "계산된"

msgctxt "@window:text"
msgid "Camera rendering:"
msgstr "카메라 렌더링:"

msgctxt "@action:inmenu menubar:view"
msgid "Camera view"
msgstr "카메라 뷰"

msgctxt "@info:title"
msgid "Can't Find Location"
msgstr "위치를 찾을 수 없음"

msgctxt "@info:title"
msgid "Can't Open Project File"
msgstr "프로젝트 파일 열 수 없음"

msgctxt "@label"
msgid "Can't connect to your UltiMaker printer?"
msgstr "UltiMaker 프린터로 연결할 수 없습니까?"

#, python-brace-format
msgctxt "@info:status Don't translate the XML tags <filename>!"
msgid "Can't import profile from <filename>{0}</filename> before a printer is added."
msgstr "프린터가 추가되기 전 <filename>{0}</filename>에서 프로파일을 가져올 수 없습니다."

#, python-brace-format
msgctxt "@info:status"
msgid "Can't open any other file if G-code is loading. Skipped importing {0}"
msgstr "G-코드가 로드되어 있으면 다른 파일을 열 수 없습니다. {0} 가져 오기를 건너 뛰었습니다."

msgctxt "@info:error"
msgid "Can't write to UFP file:"
msgstr "UFP 파일에 쓸 수 없음:"

msgctxt "@action:button"
msgid "Cancel"
msgstr "취소"

msgctxt "@button"
msgid "Cancel"
msgstr "취소"

msgctxt "@button Cancel pre-heating"
msgid "Cancel"
msgstr "취소"

msgctxt "@option:check"
msgid "Caution message in g-code reader"
msgstr "g-code 리더의 주의 메시지"

msgctxt "@action:inmenu"
msgid "Ce&nter Model on Platform"
msgstr "플랫폼중심에 모델 위치하기"

msgctxt "@action:inmenu menubar:edit"
msgid "Center Selected"
msgstr "선택 항목 가운데 정렬"

msgctxt "@action:button"
msgid "Center camera when item is selected"
msgstr "항목을 선택하면 카메라를 중앙에 위치"

msgctxt "@info:tooltip"
msgid "Change active post-processing scripts."
msgstr "활성 사후 처리 스크립트를 변경하십시오."

msgctxt "@label"
msgid "Change material %1 from %2 to %3."
msgstr "재료 %1을(를) %2에서 %3(으)로 변경합니다."

msgctxt "@label"
msgid "Change print core %1 from %2 to %3."
msgstr "PrintCore %1을(를) %2에서 %3(으)로 변경합니다."

msgctxt "@info:title"
msgid "Changes detected from your UltiMaker account"
msgstr "UltiMaker 계정에서 변경 사항이 감지되었습니다"

msgctxt "@title"
msgid "Changes from your account"
msgstr "계정의 변경 사항"

msgctxt "@label:textbox"
msgid "Check all"
msgstr "모두 확인"

msgctxt "@button"
msgid "Check for account updates"
msgstr "계정 업데이트 확인"

msgctxt "@option:check"
msgid "Check for updates on start"
msgstr "시작시 업데이트 확인"

msgctxt "@label"
msgid "Checking..."
msgstr "확인 중..."

msgctxt "description"
msgid "Checks for firmware updates."
msgstr "펌웨어 업데이트를 확인합니다."

msgctxt "description"
msgid "Checks models and print configuration for possible printing issues and give suggestions."
msgstr "가능한 프린팅 문제를 위해 모델 및 인쇄 구성을 확인하고 제안합니다."

msgctxt "@label"
msgid ""
"Chooses between the techniques available to generate support. \n"
"\n"
"\"Normal\" support creates a support structure directly below the overhanging parts and drops those areas straight down. \n"
"\n"
"\"Tree\" support creates branches towards the overhanging areas that support the model on the tips of those branches, and allows the branches to crawl around the model to support it from the build plate as much as possible."
msgstr "서포트를 생성하는 데 사용할 수 있는 기술 중 하나를 선택합니다. '표준' 서포트는 오버행(경사면) 파트 바로 아래에 서포트 구조물을 생성하고 해당 영역을 바로 아래로 떨어뜨립니다. '트리' 서포트는 모델을 지지하는 브랜치 끝에서 오버행(경사면) 영역을 향해 브랜치를 만들고 빌드 플레이트에서 모델을 지지할 수 있도록 모델을 브랜치로 최대한 감쌉니다."

msgctxt "@action:inmenu menubar:edit"
msgid "Clear Build Plate"
msgstr "빌드 플레이트 지우기"

msgctxt "@option:check"
msgid "Clear buildplate before loading model into the single instance"
msgstr "모델을 단일 인스턴스로 로드하기 전에 빌드 플레이트 지우기"

msgctxt "@text"
msgid "Click the export material archive button."
msgstr "재료 아카이브 내보내기 버튼을 클릭합니다."

msgctxt "@action:button"
msgid "Close"
msgstr "닫기"

msgctxt "@title:window %1 is the application name"
msgid "Closing %1"
msgstr "%1 닫기"

msgctxt "@action:inmenu"
msgid "Collapse All Categories"
msgstr "모든 카테고리 붕괴"

msgctxt "@label"
msgid "Color"
msgstr "색깔"

msgctxt "@action:label"
msgid "Color Model"
msgstr "색상 모델"

msgctxt "@label"
msgid "Color scheme"
msgstr "색 구성표"

msgctxt "@info"
msgid "Compare and save."
msgstr "비교하고 저장합니다."

msgctxt "@label"
msgid "Compatibility Mode"
msgstr "호환 모드"

msgctxt "@label Description for application dependency"
msgid "Compatibility between Python 2 and 3"
msgstr "Python 2 및 3 간의 호환성"

msgctxt "@title:label"
msgid "Compatible Printers"
msgstr "호환 가능한 프린터"

msgctxt "@label"
msgid "Compatible material diameter"
msgstr "호환되는 재료의 직경"

msgctxt "@header"
msgid "Compatible printers"
msgstr "호환 가능한 프린터"

msgctxt "@header"
msgid "Compatible support materials"
msgstr "호환 서포트 재료"

msgctxt "@header"
msgid "Compatible with Material Station"
msgstr "Material Station과 호환 가능"

msgctxt "@item:inlistbox"
msgid "Compressed COLLADA Digital Asset Exchange"
msgstr "Compressed COLLADA Digital Asset Exchange"

msgctxt "@item:inlistbox"
msgid "Compressed G-code File"
msgstr "압축된 G-code 파일"

msgctxt "name"
msgid "Compressed G-code Reader"
msgstr "압축 된 G 코드 리더기"

msgctxt "name"
msgid "Compressed G-code Writer"
msgstr "압축 된 G 코드 작성기"

msgctxt "@title:window"
msgid "Configuration Changes"
msgstr "구성 변경"

msgctxt "@error"
msgid "Configuration not supported"
msgstr "지원되지 않는 설정"

msgctxt "@header"
msgid "Configurations"
msgstr "구성"

msgctxt "@label"
msgid "Configurations"
msgstr "구성"

msgctxt "@action:inmenu"
msgid "Configure Cura..."
msgstr "Cura 구성 ..."

msgctxt "@info:tooltip"
msgid "Configure Per Model Settings"
msgstr "모델 별 설정 구성"

msgctxt "@action"
msgid "Configure group"
msgstr "그룹 설정"

msgctxt "@action:menu"
msgid "Configure setting visibility..."
msgstr "설정 보기..."

msgctxt "@title:window"
msgid "Confirm Diameter Change"
msgstr "직경 변경 확인"

msgctxt "@title:window"
msgid "Confirm Remove"
msgstr "제거 확인"

msgctxt "@action:button"
msgid "Connect"
msgstr "연결"

msgctxt "@button"
msgid "Connect"
msgstr "연결"

msgctxt "@title:window"
msgid "Connect to Networked Printer"
msgstr "네트워크 프린터에 연결"

msgctxt "@action"
msgid "Connect via Network"
msgstr "네트워크를 통해 연결"

msgctxt "@info:status"
msgid "Connected over the network"
msgstr "네트워크를 통해 연결됨"

msgctxt "@label"
msgid "Connected printers"
msgstr "연결된 프린터"

msgctxt "@info:status"
msgid "Connected via USB"
msgstr "USB를 통해 연결"

msgctxt "@info:status"
msgid "Connected via cloud"
msgstr "Cloud를 통해 연결됨"

msgctxt "description"
msgid "Connects to the Digital Library, allowing Cura to open files from and save files to the Digital Library."
msgstr "디지털 라이브러리와 연결하여 Cura에서 디지털 라이브러리를 통해 파일을 열고 저장할 수 있도록 합니다."

msgctxt "@tooltip:button"
msgid "Consult the UltiMaker Community."
msgstr "UltiMaker 커뮤니티에 문의하십시오."

msgctxt "@title:window"
msgid "Convert Image"
msgstr "이미지 변환"

msgctxt "@label"
msgid "Cooling Fan Number"
msgstr "냉각 팬 번호"

msgctxt "@action:menu"
msgid "Copy all changed values to all extruders"
msgstr "변경된 사항을 모든 익스트루더에 복사"

msgctxt "@action:menu"
msgid "Copy value to all extruders"
msgstr "모든 익스트루더에 값 복사"

msgctxt "@label"
msgid "Cost per Meter"
msgstr "미터 당 비용"

msgctxt "@info"
msgid "Could not access update information."
msgstr "업데이트 정보에 액세스 할 수 없습니다."

msgctxt "@label"
msgid "Could not connect to device."
msgstr "장치에 연결할 수 없습니다."

msgctxt "@info:backup_failed"
msgid "Could not create archive from user data directory: {}"
msgstr "사용자 데이터 디렉터리에서 압축 파일을 만들 수 없습니다: {}"

#, python-brace-format
msgctxt "@info:status Don't translate the tag {device}!"
msgid "Could not find a file name when trying to write to {device}."
msgstr "{device} 장치에 쓸 때 파일 이름을 찾을 수 없습니다."

msgctxt "@info:status Don't translate the XML tags <filename> or <message>!"
msgid "Could not import material <filename>%1</filename>: <message>%2</message>"
msgstr "재료를 가져올 수 없습니다"

msgctxt "@info:error"
msgid "Could not interpret the server's response."
msgstr "서버의 응답을 해석할 수 없습니다."

msgctxt "@info:error"
msgid "Could not reach Marketplace."
msgstr "마켓플레이스에 도달할 수 없습니다."

msgctxt "@message"
msgid "Could not read response."
msgstr "응답을 읽을 수 없습니다."

msgctxt "@message:text"
msgid "Could not save material archive to {}:"
msgstr "재료 아카이브를 {}에 저장할 수 없음:"

#, python-brace-format
msgctxt "@info:status Don't translate the XML tags <filename> or <message>!"
msgid "Could not save to <filename>{0}</filename>: <message>{1}</message>"
msgstr "<filename>{0}</filename>: <message>{1}</message> 에 저장할 수 없습니다"

#, python-brace-format
msgctxt "@info:status"
msgid "Could not save to removable drive {0}: {1}"
msgstr "이동식 드라이브  {0}: {1} 에 저장할 수 없습니다 :"

msgctxt "@info:text"
msgid "Could not upload the data to the printer."
msgstr "데이터를 프린터로 업로드할 수 없음."

msgctxt "@title:window"
msgid "Crash Report"
msgstr "충돌 보고서"

msgctxt "@title:window"
msgid "Create Profile"
msgstr "프로파일 생성하기"

msgctxt "@text"
msgid "Create a free UltiMaker Account"
msgstr "UltiMaker 계정 무료 생성"

msgctxt "@button"
msgid "Create a free UltiMaker account"
msgstr "UltiMaker 계정 무료 생성"

msgctxt "@info:tooltip"
msgid "Create a volume in which supports are not printed."
msgstr "서포트가 프린팅되지 않는 볼륨을 만듭니다."

msgctxt "@action:ComboBox Save settings in a new profile"
msgid "Create new"
msgstr "새로 만들기"

msgctxt "@action:button"
msgid "Create new"
msgstr "새로 만들기"

msgctxt "@button"
msgid "Create new"
msgstr "새로 만들기"

msgctxt "@action:tooltip"
msgid "Create new profile from current settings/overrides"
msgstr "현재 설정/재정의로부터 새 프로파일 만들기"

msgctxt "@tooltip:button"
msgid "Create print projects in Digital Library."
msgstr "Digital Library에서 프린트 프로젝트를 생성하십시오."

msgctxt "description"
msgid "Creates an eraser mesh to block the printing of support in certain places"
msgstr "특정 장소에서 서포트 프린팅을 막는 지우개 메쉬(eraser mesh)를 만듭니다"

msgctxt "@info:backup_status"
msgid "Creating your backup..."
msgstr "백업 생성 중..."

msgctxt "@item:inlistbox"
msgid "Cura 15.04 profiles"
msgstr "Cura 15.04 프로파일"

msgctxt "@title:window"
msgid "Cura Backups"
msgstr "Cura 백업"

msgctxt "name"
msgid "Cura Backups"
msgstr "Cura 백업"

msgctxt "@item:inlistbox"
msgid "Cura Profile"
msgstr "Cura 프로파일"

msgctxt "name"
msgid "Cura Profile Reader"
msgstr "Cura 프로파일 리더"

msgctxt "name"
msgid "Cura Profile Writer"
msgstr "Cura 프로파일 작성자"

msgctxt "@item:inlistbox"
msgid "Cura Project 3MF file"
msgstr "Cura 프로젝트 3MF 파일"

msgctxt "@backuplist:label"
msgid "Cura Version"
msgstr "Cura 버전"

msgctxt "@title:window"
msgid "Cura can't start"
msgstr "큐라를 시작할 수 없습니다"

#, python-brace-format
msgctxt "@info:status"
msgid "Cura has detected material profiles that were not yet installed on the host printer of group {0}."
msgstr "Cura가 {0} 그룹의 호스트 프린터에 설치되지 않은 재료 프로파일을 감지했습니다."

msgctxt "@info:credit"
msgid ""
"Cura is developed by UltiMaker in cooperation with the community.\n"
"Cura proudly uses the following open source projects:"
msgstr ""
"Cura는 커뮤니티와 공동으로 UltiMaker 에 의해 개발되었습니다.\n"
"Cura는 다음의 오픈 소스 프로젝트를 사용합니다:"

msgctxt "@label"
msgid "Cura language"
msgstr "Cura 언어"

msgctxt "@label Cura version number"
msgid "Cura version"
msgstr "Cura 버전"

msgctxt "name"
msgid "CuraEngine Backend"
msgstr "CuraEngine 백엔드"

msgctxt "@label"
msgid "Currency:"
msgstr "통화:"

msgctxt "@title:column"
msgid "Current"
msgstr "현재 설정"

msgctxt "@title:column"
msgid "Current changes"
msgstr "현재 변경 사항"

msgctxt "@header"
msgid "Custom"
msgstr "사용자 정의"

msgctxt "@label"
msgid "Custom"
msgstr "사용자 정의"

msgctxt "@title:tab"
msgid "Custom"
msgstr "사용자 정의"

msgctxt "@label"
msgid "Custom Material"
msgstr "사용자 정의 소재"

msgctxt "@label"
msgid "Custom profile"
msgstr "사용자 정의 프로파일"

msgctxt "@info"
msgid "Custom profile name:"
msgstr "사용자 지정 프로필 이름:"

msgctxt "@label"
msgid "Custom profiles"
msgstr "사용자 정의 프로파일"

msgctxt "@label:header"
msgid "Custom profiles"
msgstr "사용자 정의 프로파일"

msgctxt "@item:inlistbox"
msgid "Cutting mesh"
msgstr "커팅 메쉬"

msgctxt "@item:inlistbox"
msgid "Darker is higher"
msgstr "어두울수록 높음"

msgctxt "@info:title"
msgid "Data Sent"
msgstr "데이터 전송 됨"

msgctxt "@label Description for application dependency"
msgid "Data interchange format"
msgstr "데이터 교환 형식"

msgctxt "@button"
msgid "Decline"
msgstr "거절"

msgctxt "@button"
msgid "Decline and close"
msgstr "거절 및 닫기"

msgctxt "@button"
msgid "Decline and remove from account"
msgstr "계정에서 거절 및 제거"

msgctxt "@info:No intent profile selected"
msgid "Default"
msgstr ""

msgctxt "@label"
msgid "Default"
msgstr ""

msgctxt "@window:text"
msgid "Default behavior for changed setting values when switching to a different profile: "
msgstr "다른 프로파일로 변경하는 경우 변경된 설정값에 대한 기본 동작 "

msgctxt "@info:tooltip"
msgid "Default behavior when opening a project file"
msgstr "프로젝트 파일을 열 때 기본 동작"

msgctxt "@window:text"
msgid "Default behavior when opening a project file: "
msgstr "프로젝트 파일을 열 때 기본 동작 "

msgctxt "@action:button"
msgid "Defaults"
msgstr "기본값"

msgctxt "@label"
msgid "Defines the thickness of your part side walls, roof and floor."
msgstr "부품 측벽, 지붕 및 바닥의 두께를 정의합니다."

msgctxt "@label"
msgid "Delete"
msgstr "삭제"

msgctxt "@dialog:title"
msgid "Delete Backup"
msgstr "백업 삭제"

msgctxt "@action:inmenu"
msgid "Delete Model"
msgstr "모델 삭제"

msgctxt "@action:inmenu menubar:edit"
msgid "Delete Selected"
msgstr "선택 항목 삭제"

msgctxt "@window:title"
msgid "Delete print job"
msgstr "인쇄 작업 삭제"

msgctxt "@label"
msgid "Density"
msgstr "밀도"

msgctxt "@label Description for development tool"
msgid "Dependency and package manager"
msgstr "의존성 및 패키지 관리자"

msgctxt "@action:label"
msgid "Depth (mm)"
msgstr "깊이 (mm)"

msgctxt "@action:label"
msgid "Derivative from"
msgstr ""

msgctxt "@header"
msgid "Description"
msgstr "설명"

msgctxt "@label"
msgid "Description"
msgstr "설명"

msgctxt "@action:button"
msgid "Details"
msgstr "세부 사항"

msgctxt "@label"
msgid "Diameter"
msgstr "직경"

msgctxt "@button"
msgid "Disable"
msgstr "해제됨"

msgctxt "@action:inmenu"
msgid "Disable Extruder"
msgstr "익스트루더 사용하지 않음"

msgctxt "@option:discardOrKeep"
msgid "Discard and never ask again"
msgstr "최소하고 다시 묻지않기"

msgctxt "@action:button"
msgid "Discard changes"
msgstr "변경 사항 삭제"

msgctxt "@action:button"
msgid "Discard current changes"
msgstr "현재 변경 사항 삭제"

msgctxt "@title:window"
msgid "Discard or Keep changes"
msgstr "변경 사항 삭제 또는 유지"

msgctxt "@button"
msgid "Dismiss"
msgstr "취소"

msgctxt "@label"
msgid "Display Name"
msgstr "표시 이름"

msgctxt "@option:check"
msgid "Display model errors"
msgstr "모델 오류 표시"

msgctxt "@option:check"
msgid "Display overhang"
msgstr "오버행 표시"

msgctxt "@info:option_text"
msgid "Do not show this message again"
msgstr "다시 메시지 표시 안 함"

msgctxt "@info:generic"
msgid "Do you want to sync material and software packages with your account?"
msgstr "귀하의 계정으로 재료와 소프트웨어 패키지를 동기화하시겠습니까?"

msgctxt "@action:label"
msgid "Don't show project summary on save again"
msgstr "프로젝트 요약을 다시 저장하지 마십시오"

msgctxt "@action:menu"
msgid "Don't show this setting"
msgstr "이 설정을 표시하지 않음"

msgctxt "@label"
msgid "Don't support overlaps"
msgstr "오버랩 지원 안함"

msgctxt "@button"
msgid "Done"
msgstr "완료"

msgctxt "@button"
msgid "Downgrade"
msgstr "다운그레이드"

msgctxt "@button"
msgid "Downgrading..."
msgstr "다운그레이드 중..."

msgctxt "@label"
msgid "Draft"
msgstr "초안"

msgctxt "@action:button"
msgid "Duplicate"
msgstr "복제"

msgctxt "@title:window"
msgid "Duplicate Profile"
msgstr "프로파일 복제하기"

msgctxt "@backup_limit_info"
msgid "During the preview phase, you'll be limited to 5 visible backups. Remove a backup to see older ones."
msgstr "미리 보기 단계 중에는 보이는 백업 5개로 제한됩니다. 기존 백업을 보려면 백업을 제거하십시오."

msgctxt "@title:menu menubar:toplevel"
msgid "E&xtensions"
msgstr "확장 프로그램(&X)"

msgctxt "@action:button"
msgid "Edit"
msgstr "편집"

msgctxt "@action:button"
msgid "Eject"
msgstr "꺼내기"

#, python-brace-format
msgctxt "@action"
msgid "Eject removable device {0}"
msgstr "이동식 장치 {0} 꺼내기"

#, python-brace-format
msgctxt "@info:status"
msgid "Ejected {0}. You can now safely remove the drive."
msgstr "{0}가 배출됐습니다. 이제 드라이브를 안전하게 제거 할 수 있습니다."

msgctxt "@label"
msgid "Empty"
msgstr "비어 있음"

msgctxt "@button"
msgid "Enable"
msgstr "실행됨"

msgctxt "@action:inmenu"
msgid "Enable Extruder"
msgstr "익스트루더 사용"

msgctxt "@label"
msgid "Enable printing a brim or raft. This will add a flat area around or under your object which is easy to cut off afterwards."
msgstr "브림이나 라프트를 사용합니다. 이렇게하면 출력물 주변이나 아래에 평평한 영역이 추가되어 나중에 쉽게 자를 수 있습니다."

msgctxt "@label"
msgid "Enabled"
msgstr "실행됨"

msgctxt "description"
msgid "Enables ability to generate printable geometry from 2D image files."
msgstr "2D 이미지 파일에서 프린팅 가능한 지오메트리를 생성 할 수 있습니다."

msgctxt "@title:label"
msgid "End G-code"
msgstr "End GCode"

msgctxt "@label"
msgid "End-to-end solution for fused filament 3D printing."
msgstr "3D 프린팅을 위한 엔드 투 엔트 솔루션."

msgctxt "@label"
msgid "Engineering"
msgstr ""

msgctxt "@option:check"
msgid "Ensure models are kept apart"
msgstr "모델이 분리되어 있는지 확인"

msgctxt "@label"
msgid "Enter the IP address of your printer on the network."
msgstr "네트워크에 있는 프린터의 IP 주소를 입력하십시오."

msgctxt "@text"
msgid "Enter your printer's IP address."
msgstr "프린터의 IP 주소를 입력하십시오."

msgctxt "@info:title"
msgid "Error"
msgstr "오류"

msgctxt "@title:groupbox"
msgid "Error traceback"
msgstr "오류 추적"

msgctxt "@error:zip"
msgid "Error writing 3mf file."
msgstr "3MF 파일 작성 중 오류."

msgctxt "@label"
msgid "Estimated time left"
msgstr "예상 남은 시간"

msgctxt "@action:inmenu"
msgid "Exit Full Screen"
msgstr "전체 화면 종료"

msgctxt "@label"
msgid "Experimental"
msgstr "실험적 설정"

msgctxt "@action:button"
msgid "Export"
msgstr "내보내기"

msgctxt "@title:window"
msgid "Export All Materials"
msgstr "모든 재료 내보내기"

msgctxt "@title:window"
msgid "Export Material"
msgstr "재료 내보내기"

msgctxt "@title:window"
msgid "Export Profile"
msgstr "프로파일 내보내기"

msgctxt "@action:inmenu menubar:file"
msgid "Export Selection..."
msgstr "내보내기 선택..."

msgctxt "@button"
msgid "Export material archive"
msgstr "재료 아카이브 내보내기"

msgctxt "@info:title"
msgid "Export succeeded"
msgstr "내보내기 완료"

#, python-brace-format
msgctxt "@info:status Don't translate the XML tag <filename>!"
msgid "Exported profile to <filename>{0}</filename>"
msgstr "프로파일을 <filename>{0}</filename> 에 내보냅니다"

msgctxt "@tooltip:button"
msgid "Extend UltiMaker Cura with plugins and material profiles."
msgstr "플러그인 및 재료 프로파일을 사용하여 UltiMaker Cura를 확장하십시오."

msgctxt "description"
msgid "Extension that allows for user created scripts for post processing"
msgstr "후처리를 위해 사용자가 만든 스크립트를 허용하는 확장 프로그램"

msgctxt "@label"
msgid "Extruder"
msgstr "익스트루더"

msgctxt "@action:label"
msgid "Extruder %1"
msgstr "%1익스트루더"

msgctxt "@title:label"
msgid "Extruder End G-code"
msgstr "익스트루더 종료 Gcode"

msgctxt "@title:label"
msgid "Extruder Start G-code"
msgstr "익스트루더 시작 Gcode"

msgctxt "@info:title"
msgid "Extruder(s) Disabled"
msgstr "익스트루더 비활성화됨"

msgctxt "@label:status"
msgid "Failed"
msgstr "실패"

msgctxt "@text:error"
msgid "Failed to connect to Digital Factory to sync materials with some of the printers."
msgstr "일부 프린터와 재료를 동기화하기 위한 Digital Factory 연결에 실패했습니다."

msgctxt "@text:error"
msgid "Failed to connect to Digital Factory."
msgstr "Digital Factory 연결에 실패했습니다."

msgctxt "@text:error"
msgid "Failed to create archive of materials to sync with printers."
msgstr "프린터와 동기화할 재료의 아카이브 저장에 실패했습니다."

#, python-brace-format
msgctxt "@info:status"
msgid "Failed to eject {0}. Another program may be using the drive."
msgstr "{0}를 배출하지 못했습니다. 다른 프로그램이 드라이브를 사용 중일 수 있습니다."

msgctxt "@info:status Don't translate the XML tags <filename> and <message>!"
msgid "Failed to export material to <filename>%1</filename>: <message>%2</message>"
msgstr "재료를 내보내는데 실패했습니다"

#, python-brace-format
msgctxt "@info:status Don't translate the XML tags <filename> or <message>!"
msgid "Failed to export profile to <filename>{0}</filename>: <message>{1}</message>"
msgstr "프로파일을 <filename>{0}</filename>: <message>{1}</message>로 내보내는데 실패했습니다"

#, python-brace-format
msgctxt "@info:status Don't translate the XML tag <filename>!"
msgid "Failed to export profile to <filename>{0}</filename>: Writer plugin reported failure."
msgstr "프로파일을 <filename>{0}</filename>로 내보내지 못했습니다. Writer 플러그인이 오류를 보고했습니다."

#, python-brace-format
msgctxt "@info:status Don't translate the XML tag <filename>!"
msgid "Failed to import profile from <filename>{0}</filename>:"
msgstr "<filename>{0}</filename>에서 프로파일을 가져오지 못했습니다:"

#, python-brace-format
msgctxt "@info:status Don't translate the XML tags <filename>!"
msgid "Failed to import profile from <filename>{0}</filename>:"
msgstr "<filename>{0}</filename>에서 프로파일을 가져오지 못했습니다:"

#, python-brace-format
msgctxt "@info:status Don't translate the XML tags <filename>!"
msgid "Failed to import profile from <filename>{0}</filename>: {1}"
msgstr "<filename>{0}</filename>에서 프로파일을 가져오지 못했습니다 {1}"

msgctxt "@button"
msgid "Failed to load packages:"
msgstr "패키지를 로드하지 못했습니다:"

msgctxt "@text:error"
msgid "Failed to load the archive of materials to sync it with printers."
msgstr "프린터와 동기화할 재료의 아카이브 로드에 실패했습니다."

msgctxt "@message:title"
msgid "Failed to save material archive"
msgstr "재료 아카이브를 저장하는 데 실패함"

msgctxt "@label:category menu label"
msgid "Favorites"
msgstr "즐겨찾기"

msgctxt "@label"
msgid "Filament Cost"
msgstr "필라멘트 비용"

msgctxt "@label"
msgid "Filament length"
msgstr "필라멘트 길이"

msgctxt "@label"
msgid "Filament weight"
msgstr "필라멘트 무게"

msgctxt "@title:window"
msgid "File Already Exists"
msgstr "파일이 이미 있습니다"

msgctxt "@info:title"
msgid "File Saved"
msgstr "파일이 저장됨"

#, python-brace-format
msgctxt "@info:status"
msgid "File {0} does not contain any valid profile."
msgstr "파일 {0}에 유효한 프로파일이 포함되어 있지 않습니다."

msgctxt "@label:textbox"
msgid "Filter..."
msgstr "필터..."

msgctxt "@info:title"
msgid "Finding Location"
msgstr "위치 찾기"

msgctxt "@info:status"
msgid "Finding new location for objects"
msgstr "객체의 새 위치 찾기"

msgctxt "@action:button"
msgid "Finish"
msgstr "종료"

msgctxt "@label:status"
msgid "Finished"
msgstr "끝마친"

msgctxt "@label:status"
msgid "Finishes %1 at %2"
msgstr "%2에서 %1 완료"

msgctxt "@title:window"
msgid "Firmware Update"
msgstr "펌웨어 업데이트"

msgctxt "name"
msgid "Firmware Update Checker"
msgstr "펌웨어 업데이트 검사기"

msgctxt "name"
msgid "Firmware Updater"
msgstr "펌웨어 업데이터"

msgctxt "@label"
msgid "Firmware can not be updated because the connection with the printer does not support upgrading firmware."
msgstr "프린터와 연결이 펌웨어 업그레이드를 지원하지 않아 펌웨어를 업데이트할 수 없습니다."

msgctxt "@label"
msgid "Firmware can not be updated because there is no connection with the printer."
msgstr "프린터와 연결되지 않아 펌웨어를 업데이트할 수 없습니다."

msgctxt "@label"
msgid "Firmware is the piece of software running directly on your 3D printer. This firmware controls the step motors, regulates the temperature and ultimately makes your printer work."
msgstr "펌웨어는 3D 프린터에서 직접 실행되는 소프트웨어입니다. 이 펌웨어는 스텝 모터를 제어하고 온도를 조절하며 프린터를 작동시킵니다."

msgctxt "@label"
msgid "Firmware update completed."
msgstr "펌웨어 업데이트가 완료되었습니다."

msgctxt "@label"
msgid "Firmware update failed due to an communication error."
msgstr "통신 오류로 인해 펌웨어 업데이트에 실패했습니다."

msgctxt "@label"
msgid "Firmware update failed due to an input/output error."
msgstr "입/출력 오류로 인해 펌웨어 업데이트에 실패했습니다."

msgctxt "@label"
msgid "Firmware update failed due to an unknown error."
msgstr "알 수 없는 오류로 인해 펌웨어 업데이트에 실패했습니다."

msgctxt "@label"
msgid "Firmware update failed due to missing firmware."
msgstr "펌웨어 누락으로 인해 펌웨어 업데이트에 실패했습니다."

msgctxt "@label"
msgid "Firmware version"
msgstr "펌웨어 버전"

msgctxt "@label"
msgid "First available"
msgstr "첫 번째로 사용 가능"

msgctxt "@label:listbox"
msgid "Flow"
msgstr "유량"

msgctxt "@text In the UI this is followed by a list of steps the user needs to take."
msgid "Follow the following steps to load the new material profiles to your printer."
msgstr "새로운 재료 프로파일을 프린터로 로드하기 위해 다음 단계를 수행합니다."

msgctxt "@info"
msgid "Follow the procedure to add a new printer"
msgstr "절차를 따라 새 프린터를 추가합니다."

msgctxt "@text"
msgid "Following a few simple steps, you will be able to synchronize all your material profiles with your printers."
msgstr "몇 가지 간단한 단계를 수행하면 모든 재료 프로파일과 프린터를 동기화할 수 있습니다."

msgctxt "@label"
msgid "Font"
msgstr "폰트"

msgctxt "@label"
msgid "For every position; insert a piece of paper under the nozzle and adjust the print build plate height. The print build plate height is right when the paper is slightly gripped by the tip of the nozzle."
msgstr "모든 자리에; 노즐 아래에 종이 한 장을 넣고 프린팅 빌드 플레이트 높이를 조정하십시오. 빌드플레이드의 높이는 종이의 끝 부분이 노즐의 끝부분으로 살짝 닿을 때의 높이입니다."

msgctxt "@info:tooltip"
msgid "For lithophanes a simple logarithmic model for translucency is available. For height maps the pixel values correspond to heights linearly."
msgstr "리쏘페인의 경우 반투명성을 위한 간단한 로그 모델을 사용할 수 있습니다. 높이 지도의 경우, 픽셀 값은 높이에 선형적으로 부합합니다."

msgctxt "@info:tooltip"
msgid "For lithophanes dark pixels should correspond to thicker locations in order to block more light coming through. For height maps lighter pixels signify higher terrain, so lighter pixels should correspond to thicker locations in the generated 3D model."
msgstr "리쏘페인(투각)의 경우 들어오는 더 많은 빛을 차단하기 위해서는 다크 픽셀이 더 두꺼운 위치에 해당해야 합니다. 높이 지도의 경우 더 밝은 픽셀이 더 높은 지역을 나타냅니다. 따라서 생성된 3D 모델에서 더 밝은 픽셀이 더 두꺼운 위치에 해당해야 합니다."

msgctxt "@option:check"
msgid "Force layer view compatibility mode (restart required)"
msgstr "레이어 뷰 호환성 모드로 전환 (다시 시작해야 함)"

msgctxt "@action:inmenu menubar:view"
msgid "Front View"
msgstr "앞에서 보기"

msgctxt "@info:tooltip"
msgid "Front View"
msgstr "앞에서 보기"

msgctxt "@item:inlistbox"
msgid "G File"
msgstr "G 파일"

msgctxt "@info:title"
msgid "G-code Details"
msgstr "G-코드 세부 정보"

msgctxt "@item:inlistbox"
msgid "G-code File"
msgstr "G-code 파일"

msgctxt "name"
msgid "G-code Profile Reader"
msgstr "GCode 프로파일 리더기"

msgctxt "name"
msgid "G-code Reader"
msgstr "G-코드 리더"

msgctxt "name"
msgid "G-code Writer"
msgstr "GCode 작성자"

msgctxt "@label"
msgid "G-code flavor"
msgstr "Gcode 유형"

msgctxt "@label Description for application component"
msgid "G-code generator"
msgstr "GCode 생성기"

msgctxt "@error:not supported"
msgid "GCodeGzWriter does not support text mode."
msgstr "GCodeGzWriter는 텍스트 모드는 지원하지 않습니다."

msgctxt "@error:not supported"
msgid "GCodeWriter does not support non-text mode."
msgstr "GCodeWriter는 텍스트가 아닌 모드는 지원하지 않습니다."

msgctxt "@item:inlistbox"
msgid "GIF Image"
msgstr "GIF 이미지"

msgctxt "@label Description for application dependency"
msgid "GUI framework"
msgstr "GUI 프레임 워크"

msgctxt "@label Description for application dependency"
msgid "GUI framework bindings"
msgstr "GUI 프레임 워크 바인딩"

msgctxt "@label"
msgid "Gantry Height"
msgstr "갠트리 높이"

msgctxt "@title:tab"
msgid "General"
msgstr "일반"

msgctxt "@label"
msgid "Generate structures to support parts of the model which have overhangs. Without these structures, these parts would collapse during printing."
msgstr "오버행이 있는 모델 서포트를 생성합니다. 이러한 구조가 없으면 이러한 부분이 프린팅 중에 붕괴됩니다."

msgctxt "@label Description for development tool"
msgid "Generating Windows installers"
msgstr "Windows 설치 관리자 생성 중"

msgctxt "@label:category menu label"
msgid "Generic"
msgstr "일반"

msgctxt "@option:check"
msgid "Get notifications for plugin updates"
msgstr "플러그인 업데이트 알림 받기"

msgctxt "@action"
msgid "Get started"
msgstr "시작하기"

msgctxt "@title:tab"
msgid "Global Settings"
msgstr "전역 설정"

msgctxt "@label Description for application component"
msgid "Graphical user interface"
msgstr "그래픽 사용자 인터페이스"

#, python-brace-format
msgctxt "@label"
msgid "Group #{group_nr}"
msgstr "그룹 #{group_nr}"

msgctxt "@tooltip of pre-heat"
msgid "Heat the bed in advance before printing. You can continue adjusting your print while it is heating, and you won't have to wait for the bed to heat up when you're ready to print."
msgstr "프린팅하기 전에 베드를 미리 가열하십시오. 가열되는 동안 계속해서 프린팅물을 조정할 수 있으며, 프린팅 준비가 되면 베드가 가열 될 때까지 기다릴 필요가 없습니다."

msgctxt "@tooltip of pre-heat"
msgid "Heat the hotend in advance before printing. You can continue adjusting your print while it is heating, and you won't have to wait for the hotend to heat up when you're ready to print."
msgstr "프린팅하기 전에 노즐을 미리 가열하십시오. 가열되는 동안 계속해서 프린팅물을 조정할 수 있으며, 프린팅 준비가 되면 노즐이 가열 될 때까지 기다릴 필요가 없습니다."

msgctxt "@label"
msgid "Heated Build Plate (official kit or self-built)"
msgstr "히팅 빌드 플레이트 (공식 키트 또는 자체 조립식)"

msgctxt "@label"
msgid "Heated bed"
msgstr "히트 베드"

msgctxt "@label"
msgid "Heated build volume"
msgstr "히팅 빌드 사이즈"

msgctxt "@action:label"
msgid "Height (mm)"
msgstr "높이 (mm)"

msgctxt "@label"
msgid "Helpers"
msgstr "도움말"

msgctxt "@label"
msgid "Hex"
msgstr "6각"

msgctxt "@label"
msgid "Hide all connected printers"
msgstr "연결된 프린터 모두 숨기기"

msgctxt "@action:menu"
msgid "Hide this setting"
msgstr "이 설정 숨기기"

msgctxt "@info:tooltip"
msgid "Highlight missing or extraneous surfaces of the model using warning signs. The toolpaths will often be missing parts of the intended geometry."
msgstr "경고 기호를 사용해 모델에서 누락되거나 관계 없는 표면을 강조 표시합니다. 도구 경로에서는 종종 의도한 형상의 일부가 누락됩니다."

msgctxt "@info:tooltip"
msgid "Highlight unsupported areas of the model in red. Without support these areas will not print properly."
msgstr "지원되지 않는 모델 영역을 빨간색으로 강조 표시하십시오. 서포트가 없으면 이 영역이 제대로 프린팅되지 않습니다."

msgctxt "@button"
msgid "How to load new material profiles to my printer"
msgstr "새로운 재료 프로파일을 내 프린터로 로드하는 방법"

msgctxt "@action:button"
msgid "How to update"
msgstr "업데이트하는 방법"

msgctxt "@text:window"
msgid "I don't want to send anonymous data"
msgstr "익명 데이터 전송을 원하지 않습니다"

msgctxt "@label:status"
msgid "Idle"
msgstr "대기 상태"

msgctxt "@label"
msgid "If you are trying to add a new UltiMaker printer to Cura"
msgstr "Cura에 새 UltiMaker 프린터를 추가하려는 경우"

msgctxt "@label"
msgid "If your printer is not listed, read the <a href='%1'>network printing troubleshooting guide</a>"
msgstr "프린터가 목록에 없으면 네트워크 프린팅 문제 해결 가이드를 읽어보십시오"

msgctxt "name"
msgid "Image Reader"
msgstr "이미지 리더"

msgctxt "@action:button"
msgid "Import"
msgstr "가져오기"

msgctxt "@title:window"
msgid "Import Material"
msgstr "재료 가져 오기"

msgctxt "@title:window"
msgid "Import Profile"
msgstr "프로파일 가져 오기"

msgctxt "@action:button"
msgid "Import all as models"
msgstr "모두 모델로 가져 오기"

msgctxt "@action:button"
msgid "Import models"
msgstr "모델 가져 오기"

msgctxt "@label:MonitorStatus"
msgid "In maintenance. Please check the printer"
msgstr "유지 보수 중. 프린터를 확인하십시오"

msgctxt "@info"
msgid "In order to monitor your print from Cura, please connect the printer."
msgstr "Cura에서 프린트를 모니터링하려면 프린터를 연결하십시오."

msgctxt "@label"
msgid "In order to start using Cura you will need to configure a printer."
msgstr "Cura를 사용하려면 프린터를 구성해야 합니다."

msgctxt "@button"
msgid "In order to use the package you will need to restart Cura"
msgstr "패키지를 사용하려면 Cura를 재시작해야 합니다."

msgctxt "@label"
msgid "Infill"
msgstr "내부채움"

msgctxt "@tooltip"
msgid "Infill"
msgstr "내부채움"

msgctxt "infill_sparse_density description"
msgid "Infill Density"
msgstr "내부채움 밀도"

msgctxt "@action:label"
msgid "Infill Pattern"
msgstr "내부채움 패턴"

msgctxt "@item:inlistbox"
msgid "Infill mesh only"
msgstr "매쉬 내부채움 전용"

msgctxt "@label"
msgid "Infill overlapping with this model is modified."
msgstr "이 모델과 중복되는 내부채움은 수정됩니다."

msgctxt "@info:title"
msgid "Information"
msgstr "정보"

msgctxt "@title"
msgid "Information"
msgstr "정보"

msgctxt "@info:progress"
msgid "Initializing Active Machine..."
msgstr "활성 기기 초기화 중..."

msgctxt "@info:progress"
msgid "Initializing build volume..."
msgstr "출력 사이즈 초기화 중..."

msgctxt "@info:progress"
msgid "Initializing engine..."
msgstr "엔진 초기화 중..."

msgctxt "@info:progress"
msgid "Initializing machine manager..."
msgstr "패키지 관리자 초기화 중..."

msgctxt "@label"
msgid "Inner Wall"
msgstr "내벽"

msgctxt "@tooltip"
msgid "Inner Walls"
msgstr "내벽"

msgctxt "@text"
msgid "Insert the USB stick into your printer and launch the procedure to load new material profiles."
msgstr "USB 스틱을 프린터에 삽입하고 새로운 재료 프로파일 로드 절차를 진행합니다."

msgctxt "@button"
msgid "Install"
msgstr "설치"

msgctxt "@action:button"
msgid "Install Materials"
msgstr "재료 설치"

msgctxt "@header"
msgid "Install Materials"
msgstr "재료 설치"

msgctxt "@window:title"
msgid "Install Package"
msgstr "패키지 설치"

msgctxt "@header"
msgid "Install Plugins"
msgstr "플러그인 설치"

msgctxt "@title"
msgid "Install missing Materials"
msgstr "누락된 재료 설치하기"

msgctxt "@action:button"
msgid "Install missing material"
msgstr "누락된 재료 설치하기"

msgctxt "@button"
msgid "Install pending updates"
msgstr "보류된 업데이트 설치"

msgctxt "@label"
msgid "Installed Materials"
msgstr "설치된 재료"

msgctxt "@label"
msgid "Installed Plugins"
msgstr "설치된 플러그인"

msgctxt "@button"
msgid "Installing..."
msgstr "설치 중..."

msgctxt "@action:label"
msgid "Intent"
msgstr ""

msgctxt "@label"
msgid "Interface"
msgstr "인터페이스"

msgctxt "@label Description for application component"
msgid "Interprocess communication library"
msgstr "프로세스간 통신 라이브러리"

msgctxt "@title:window"
msgid "Invalid IP address"
msgstr "잘못된 IP 주소"

msgctxt "@info:status"
msgid "Invalid file URL:"
msgstr "유효하지 않은 파일 URL:"

msgctxt "@action:button"
msgid "Invert the direction of camera zoom."
msgstr "카메라 줌의 방향을 반전시키기."

msgctxt "@label"
msgid "Is printed as support."
msgstr "지원으로 프린팅됩니다."

msgctxt "@text"
msgid "It seems like you don't have any compatible printers connected to Digital Factory. Make sure your printer is connected and it's running the latest firmware."
msgstr "Digital Factory에 호환되는 프린터가 연결되지 않은 것 같습니다. 프린터가 연결되어 있고 최신 펌웨어가 설치되어 있는지 확인하십시오."

msgctxt "@item:inlistbox"
msgid "JPEG Image"
msgstr "JPEG 이미지"

msgctxt "@item:inlistbox"
msgid "JPG Image"
msgstr "JPG 이미지"

msgctxt "@label Description for application dependency"
msgid "JSON parser"
msgstr ""

msgctxt "@label"
msgid "Job Name"
msgstr "작업 이름"

msgctxt "@label"
msgid "Jog Distance"
msgstr "조그 거리"

msgctxt "@label"
msgid "Jog Position"
msgstr "조그 위치"

msgctxt "@option:discardOrKeep"
msgid "Keep and never ask again"
msgstr "계속하고 다시 묻지않기"

msgctxt "@action:button"
msgid "Keep changes"
msgstr "변경 사항 유지"

msgctxt "@action:button"
msgid "Keep printer configurations"
msgstr "프린터 구성 유지"

msgctxt "@action:menu"
msgid "Keep this setting visible"
msgstr "이 설정을 계속 표시하십시오"

msgctxt "@label The argument is a timestamp"
msgid "Last update: %1"
msgstr "마지막 업데이트: %1"

msgctxt "@label:listbox"
msgid "Layer Thickness"
msgstr "레이어 두께"

msgctxt "@item:inlistbox"
msgid "Layer view"
msgstr "레이어 뷰"

msgctxt "@button:label"
msgid "Learn More"
msgstr "자세히 알아보기"

msgctxt "@button"
msgid "Learn how to connect your printer to Digital Factory"
msgstr "Digital Factory에 프린터를 연결하는 방법 알아보기"

msgctxt "@tooltip:button"
msgid "Learn how to get started with UltiMaker Cura."
msgstr "UltiMaker Cura로 시작하는 방법을 알아보십시오."

msgctxt "@action"
msgid "Learn more"
msgstr "자세히 알아보기"

msgctxt "@action:button"
msgid "Learn more"
msgstr "자세히 알아보기"

msgctxt "@button"
msgid "Learn more"
msgstr "자세히 알아보기"

msgctxt "@button:label"
msgid "Learn more"
msgstr "자세히 알아보기"

msgctxt "@action:button"
msgid "Learn more about Cura print profiles"
msgstr "Cura 프린트 프로필에 대해 자세히 알아보기"

msgctxt "@button"
msgid "Learn more about adding printers to Cura"
msgstr "Cura에 프린터를 추가하는 방법 자세히 알아보기"

msgctxt "@action:inmenu menubar:view"
msgid "Left Side View"
msgstr "왼쪽에서 보기"

msgctxt "@info:tooltip"
msgid "Left View"
msgstr "왼쪽 보기"

msgctxt "name"
msgid "Legacy Cura Profile Reader"
msgstr "레거시 Cura 프로파일 리더"

msgctxt "@tooltip:button"
msgid "Let developers know that something is going wrong."
msgstr "개발자에게 문제를 알려주십시오."

msgctxt "@action"
msgid "Level build plate"
msgstr "레벨 빌드 플레이트"

msgctxt "@item:inlistbox"
msgid "Lighter is higher"
msgstr "밝을수록 높음"

msgctxt "@label:listbox"
msgid "Line Type"
msgstr "라인 유형"

msgctxt "@label:listbox"
msgid "Line Width"
msgstr "선 두께"

msgctxt "@item:inlistbox"
msgid "Linear"
msgstr "직선 모양"

msgctxt "@label Description for development tool"
msgid "Linux cross-distribution application deployment"
msgstr "Linux 교차 배포 응용 프로그램 배포"

msgctxt "@label"
msgid "Load %3 as material %1 (This cannot be overridden)."
msgstr "%3을(를) 재료 %1(으)로 로드합니다(이 작업은 무효화할 수 없음)."

msgctxt "@button"
msgid "Load more"
msgstr "더 많이 로드"

msgctxt "@button"
msgid "Loading"
msgstr "로딩중"

msgctxt "@action:warning"
msgid "Loading a project will clear all models on the build plate."
msgstr "프로젝트를 로드하면 빌드 플레이트의 모든 모델이 지워집니다."

msgctxt "@label"
msgid "Loading available configurations from the printer..."
msgstr "프린터에서 사용 가능한 구성 로딩 중..."

msgctxt "@info:progress"
msgid "Loading interface..."
msgstr "인터페이스 로드 중 ..."

msgctxt "@info:progress"
msgid "Loading machines..."
msgstr "기기로드 중 ..."

msgctxt "@label:status"
msgid "Loading..."
msgstr "로딩 중..."

msgctxt "@title"
msgid "Loading..."
msgstr "로딩 중..."

msgctxt "@label:category menu label"
msgid "Local printers"
msgstr "로컬 프린터"

msgctxt "@info:title"
msgid "Log-in failed"
msgstr "로그인 실패"

msgctxt "@info:title"
msgid "Login failed"
msgstr "로그인 실패"

msgctxt "@title:groupbox"
msgid "Logs"
msgstr "로그"

msgctxt "description"
msgid "Logs certain events so that they can be used by the crash reporter"
msgstr "충돌을 보고하는 리포터가 사용할 수 있도록 특정 이벤트를 기록합니다"

msgctxt "@label:MonitorStatus"
msgid "Lost connection with the printer"
msgstr "프린터와의 연결이 끊어졌습니다"

msgctxt "@action"
msgid "Machine Settings"
msgstr "기기 설정"

msgctxt "name"
msgid "Machine Settings Action"
msgstr "컴퓨터 설정 작업"

msgctxt "@backuplist:label"
msgid "Machines"
msgstr "기기"

msgctxt "@text"
msgid "Make sure all your printers are turned ON and connected to Digital Factory."
msgstr "모든 프린터가 켜져 있고 Digital Factory에 연결되어 있는지 확인하십시오."

msgctxt "@info:generic"
msgid "Make sure the g-code is suitable for your printer and printer configuration before sending the file to it. The g-code representation may not be accurate."
msgstr "파일을 보내기 전에 g-코드가 프린터 및 프린터 구성에 적합한 지 확인하십시오. g-코드가 정확하지 않을 수 있습니다."

msgctxt "@action:inmenu"
msgid "Manage Materials..."
msgstr "재료 관리..."

msgctxt "@action:inmenu menubar:printer"
msgid "Manage Pr&inters..."
msgstr "프린터 관리 ..."

msgctxt "@action:inmenu menubar:profile"
msgid "Manage Profiles..."
msgstr "프로파일 관리..."

msgctxt "@action:inmenu"
msgid "Manage Setting Visibility..."
msgstr "보기 설정 관리..."

msgctxt "@item:inmenu"
msgid "Manage backups"
msgstr "백업 관리"

msgctxt "@label link to connect manager"
msgid "Manage in browser"
msgstr "브라우저에서 관리"

msgctxt "@header"
msgid "Manage packages"
msgstr "패키지 관리"

msgctxt "@info:tooltip"
msgid "Manage packages"
msgstr "패키지 관리"

msgctxt "@action"
msgid "Manage print jobs"
msgstr "프린트 작업 관리"

msgctxt "@label link to Connect and Cloud interfaces"
msgid "Manage printer"
msgstr "프린터 관리"

msgctxt "@button"
msgid "Manage printers"
msgstr "프린터 관리"

msgctxt "@text"
msgid "Manage your UltiMaker Cura plugins and material profiles here. Make sure to keep your plugins up to date and backup your setup regularly."
msgstr "여기서 UltiMaker Cura 플러그인 및 재료 프로파일을 관리하십시오. 플러그인을 최신 상태로 유지하고 설정을 정기적으로 백업하십시오."

msgctxt "description"
msgid "Manages extensions to the application and allows browsing extensions from the UltiMaker website."
msgstr "응용 프로그램의 확장을 관리하고 UltiMaker 웹 사이트에서 확장을 검색할 수 있습니다."

msgctxt "description"
msgid "Manages network connections to UltiMaker networked printers."
msgstr "UltiMaker 네트워크 연결 프린터에 대한 네트워크 연결을 관리합니다."

msgctxt "@label"
msgid "Manufacturer"
msgstr "제조업체"

msgctxt "@action:button"
msgid "Marketplace"
msgstr "시장"

msgctxt "@label"
msgid "Marketplace"
msgstr "시장"

msgctxt "name"
msgid "Marketplace"
msgstr "마켓플레이스"

msgctxt "@action:label"
msgid "Material"
msgstr "재료"

msgctxt "@label"
msgid "Material"
msgstr "재료"

msgctxt "@label:category menu label"
msgid "Material"
msgstr "재료"

msgctxt "@label:listbox"
msgid "Material Color"
msgstr "재료 색상"

msgctxt "name"
msgid "Material Profiles"
msgstr "재료 프로파일"

msgctxt "@label"
msgid "Material Type"
msgstr "재료 유형"

msgctxt "@title"
msgid "Material color picker"
msgstr "재료 색상 선택기"

msgctxt "@label"
msgid "Material estimation"
msgstr "재료 추산"

msgctxt "@info:title"
msgid "Material profiles not installed"
msgstr "재료 프로파일이 설치되지 않음"

msgctxt "@title:header"
msgid "Material profiles successfully synced with the following printers:"
msgstr ""

msgctxt "@action:label"
msgid "Material settings"
msgstr "재료 설정"

msgctxt "@backuplist:label"
msgid "Materials"
msgstr "재료"

msgctxt "@button"
msgid "Materials"
msgstr "재료"

msgctxt "@title:tab"
msgid "Materials"
msgstr "재료"

msgctxt "@label"
msgid "Materials compatible with active printer:"
msgstr "활성화된 프린터와 호환되는 재료:"

msgctxt "@label"
msgid "Mesh Type"
msgstr "메쉬 유형"

msgctxt "@action:label"
msgid "Mode"
msgstr "종류"

msgctxt "name"
msgid "Model Checker"
msgstr "모델 검사기"

msgctxt "@info:title"
msgid "Model Errors"
msgstr "모델 에러"

msgctxt "@item:inmenu"
msgid "Modify G-Code"
msgstr "G 코드 수정"

msgctxt "@label"
msgid "Modify settings for overlaps"
msgstr "오버랩 설정 수정"

msgctxt "@item:inmenu"
msgid "Monitor"
msgstr "모니터"

msgctxt "name"
msgid "Monitor Stage"
msgstr "모니터 단계"

msgctxt "@action:button"
msgid "Monitor print"
msgstr "프린트 모니터링"

msgctxt "@tooltip:button"
msgid "Monitor print jobs and reprint from your print history."
msgstr "프린트 작업을 모니터링하고 프린트 기록에서 다시 프린트하십시오."

msgctxt "@tooltip:button"
msgid "Monitor printers in Ultimaker Digital Factory."
msgstr "Ultimaker Digital Factory의 프린터를 모니터링하십시오."

msgctxt "@info"
msgid "Monitor your printers from everywhere using Ultimaker Digital Factory"
msgstr "Ultimaker Digital Factory를 사용하여 어디서든 프린터를 모니터링하십시오"

msgctxt "@title:window"
msgid "More information on anonymous data collection"
msgstr "익명 데이터 수집에 대한 추가 정보"

msgctxt "@window:title"
msgid "Move print job to top"
msgstr "인쇄 작업을 맨 위로 이동"

msgctxt "@action:button"
msgid "Move to Next Position"
msgstr "다음 위치로 이동"

msgctxt "@label"
msgid "Move to top"
msgstr "맨 위로 이동"

msgctxt "@info:tooltip"
msgid "Moves the camera so the model is in the center of the view when a model is selected"
msgstr "모델을 선택하면 모델이 뷰의 가운데에 오도록 카메라를 이동합니다"

msgctxt "@action:inmenu menubar:edit"
msgid "Multiply Selected"
msgstr "선택 항목 복제"

msgctxt "@title:window"
msgid "Multiply Selected Model"
msgid_plural "Multiply Selected Models"
msgstr[0] "선택한 모델 복"

msgctxt "@info:status"
msgid "Multiplying and placing objects"
msgstr "객체를 증가시키고 배치"

msgctxt "@title"
msgid "My Backups"
msgstr "내 백업"

msgctxt "@label:button"
msgid "My printers"
msgstr "내 프린터"

msgctxt "@action:label"
msgid "Name"
msgstr "이름"

msgctxt "@label:category menu label"
msgid "Network enabled printers"
msgstr "네트워크 프린터"

msgctxt "@info:title"
msgid "Network error"
msgstr "네트워크 오류"

#, python-format
msgctxt "@info:title The %s gets replaced with the printer name."
msgid "New %s stable firmware available"
msgstr "안정적인 신규 %s 펌웨어를 사용할 수 있습니다"

msgctxt "@textfield:placeholder"
msgid "New Custom Profile"
msgstr "새 사용자 지정 프로필"

msgctxt "@label"
msgid "New UltiMaker printers can be connected to Digital Factory and monitored remotely."
msgstr "새 UltiMaker 프린터를 Digital Factory에 연결하여 원격으로 모니터링할 수 있습니다."

#, python-brace-format
msgctxt "@info Don't translate {machine_name}, since it gets replaced by a printer name!"
msgid "New features or bug-fixes may be available for your {machine_name}! If you haven't done so already, it is recommended to update the firmware on your printer to version {latest_version}."
msgstr "사용자의 {machine_name}에서 새로운 기능 또는 버그 수정 사항을 사용할 수 있습니다! 완료하지 않은 경우 프린터의 펌웨어를 버전 {latest_version}으로 업데이트하는 것이 좋습니다."

msgctxt "@action:button"
msgid "New materials installed"
msgstr "새로운 재료가 설치됨"

msgctxt "info:status"
msgid "New printer detected from your Ultimaker account"
msgid_plural "New printers detected from your Ultimaker account"
msgstr[0] "UltiMaker 계정에서 새 프린터가 감지되었습니다"

msgctxt "@title:window"
msgid "New project"
msgstr "새 프로젝트"

msgctxt "@action:button"
msgid "Next"
msgstr "다음"

msgctxt "@button"
msgid "Next"
msgstr "다음 것"

msgctxt "@info"
msgid "No"
msgstr "아니요"

msgctxt "@info"
msgid "No compatibility information"
msgstr "호환성 정보 없음"

msgctxt "@description"
msgid "No compatible printers, that are currently online, were found."
msgstr "현재 온라인 상태인 호환 가능 프린터를 찾을 수 없습니다."

msgctxt "@label"
msgid "No cost estimation available"
msgstr "비용 추산 이용 불가"

#, python-brace-format
msgctxt "@info:status Don't translate the XML tags <filename>!"
msgid "No custom profile to import in file <filename>{0}</filename>"
msgstr "<filename>{0}</filename>(으)로 가져올 사용자 정의 프로파일이 없습니다"

msgctxt "@label"
msgid "No items to select from"
msgstr "선택할 항목 없음"

msgctxt "@info:title"
msgid "No layers to show"
msgstr "표시할 레이어 없음"

msgctxt "@message"
msgid "No more results to load"
msgstr "더 이상 로드할 결과 없음"

msgctxt "@error:zip"
msgid "No permission to write the workspace here."
msgstr "여기서 작업 환경을 작성할 권한이 없습니다."

msgctxt "@title:header"
msgid "No printers found"
msgstr "프린터를 찾을 수 없음"

msgctxt "@label"
msgid "No printers found in your account?"
msgstr "사용자의 계정에 프린터가 없습니까?"

msgctxt "@message:text %1 is the name the printer uses for 'nozzle'."
msgid "No profiles are available for the selected material/%1 configuration. Please change your configuration."
msgstr "선택한 재료/%1 설정에 대해 사용할 수 있는 프로파일이 없습니다. 설정을 변경하십시오."

msgctxt "@message"
msgid "No results found with current filter"
msgstr "현재 필터로는 결과를 찾을 수 없음"

msgctxt "@label"
msgid "No time estimation available"
msgstr "시간 추산 이용 불가"

msgctxt "@button"
msgid "Non UltiMaker printer"
msgstr "UltiMaker 프린터가 아님"

msgctxt "@info No materials"
msgid "None"
msgstr "없음"

msgctxt "@label"
msgid "Normal model"
msgstr "일반 모델"

msgctxt "@info:title"
msgid "Not a group host"
msgstr "그룹 호스트 아님"

msgctxt "@label:MonitorStatus"
msgid "Not connected to a printer"
msgstr "프린터에 연결되지 않음"

msgctxt "@action:label"
msgid "Not in profile"
msgstr "프로파일에 없음"

msgctxt "@menuitem"
msgid "Not overridden"
msgstr "재정의되지 않음"

msgctxt "@info:not supported profile"
msgid "Not supported"
msgstr "지원되지 않음"

msgctxt "@label"
msgid "Not yet initialized"
msgstr "아직 초기화되지 않음"

msgctxt "@info:status"
msgid "Nothing is shown because you need to slice first."
msgstr "먼저 슬라이스해야 하기 때문에 아무것도 표시되지 않습니다."

msgctxt "@label"
msgid "Nozzle"
msgstr "노즐"

msgctxt "@title:label"
msgid "Nozzle Settings"
msgstr "노즐 설정"

msgctxt "@label"
msgid "Nozzle offset X"
msgstr "노즐 오프셋 X"

msgctxt "@label"
msgid "Nozzle offset Y"
msgstr "노즐 오프셋 Y"

msgctxt "@label"
msgid "Nozzle size"
msgstr "노즐 크기"

msgctxt "@label"
msgid "Number of Copies"
msgstr "복제할 수"

msgctxt "@label"
msgid "Number of Extruders"
msgstr "익스트루더의 수"

msgctxt "@action:button"
msgid "OK"
msgstr "확인"

msgctxt "@label"
msgid "OS language"
msgstr "OS 언어"

msgctxt "@label"
msgid "Object list"
msgstr "개체 목록"

msgctxt "@label:Should be short"
msgid "Off"
msgstr "비활성"

msgctxt "@label:Should be short"
msgid "On"
msgstr "유효한"

msgctxt "@label"
msgid "Only Show Top Layers"
msgstr "상단 레이어 만 표시"

#, python-brace-format
msgctxt "@info:status"
msgid "Only one G-code file can be loaded at a time. Skipped importing {0}"
msgstr "한 번에 하나의 G-코드 파일만 로드 할 수 있습니다. {0} 가져 오기를 건너 뛰었습니다."

msgctxt "@action:button"
msgid "Open"
msgstr "열기"

msgctxt "@title:menu menubar:file"
msgid "Open &Recent"
msgstr "최근 열어본 파일 열기"

msgctxt "@item:inlistbox 'Open' is part of the name of this file format."
msgid "Open Compressed Triangle Mesh"
msgstr "Open Compressed Triangle Mesh"

msgctxt "@title:window"
msgid "Open File(s)"
msgstr "파일 열기"

msgctxt "@title:menu menubar:file"
msgid "Open File(s)..."
msgstr "파일 여는 중..."

msgctxt "@title:window"
msgid "Open Project"
msgstr "프로젝트 열기"

msgctxt "@info:title"
msgid "Open Project File"
msgstr "프로젝트 파일 열기"

msgctxt "@action:label"
msgid "Open With"
msgstr "다음으로 열기"

msgctxt "@action:button"
msgid "Open as project"
msgstr "프로젝트로 열기"

msgctxt "@title:window"
msgid "Open file(s)"
msgstr "파일 열기"

msgctxt "@action:button"
msgid "Open project anyway"
msgstr "무시하고 프로젝트 열기"

msgctxt "@title:window"
msgid "Open project file"
msgstr "프로젝트 파일 열기"

msgctxt "@label OpenGL version"
msgid "OpenGL"
msgstr "OpenGL"

msgctxt "@label"
msgid "Opening and saving files"
msgstr "파일 열기 및 저장"

msgctxt "@header"
msgid "Optimized for Air Manager"
msgstr "Air Manager에 최적화"

msgctxt "@label"
msgid "Origin at center"
msgstr "중앙이 원점"

msgid "Orthographic"
msgstr "정투영"

msgctxt "@action:inmenu menubar:view"
msgid "Orthographic"
msgstr "직교"

msgctxt "@tooltip"
msgid "Other"
msgstr "다른"

msgctxt "@label"
msgid "Other models overlapping with this model are modified."
msgstr "이 모델과 중복되는 다른 모델은 수정됩니다."

msgctxt "@label"
msgid "Other printers"
msgstr "기타 프린터"

msgctxt "@tooltip"
msgid "Outer Wall"
msgstr "외벽"

msgctxt "@label"
msgid "Overlaps with this model are not supported."
msgstr "이 모델과의 중복은 지원되지 않습니다."

msgctxt "@action:button"
msgid "Override"
msgstr "무시하기"

msgctxt "@label"
msgid "Override will use the specified settings with the existing printer configuration. This may result in a failed print."
msgstr "무시하기는 기존 프린터 구성과 함께 지정된 설정을 사용하게 됩니다. 이는 인쇄 실패로 이어질 수 있습니다."

<<<<<<< HEAD
#: plugins/UM3NetworkPrinting/src/Network/LocalClusterOutputDevice.py:63
msgctxt "@action:button Preceded by 'Ready to'."
msgid "Print over network"
msgstr "네트워크를 통해 프린팅"

#: plugins/UM3NetworkPrinting/src/Network/LocalClusterOutputDevice.py:64
msgctxt "@properties:tooltip"
msgid "Print over network"
msgstr "네트워크를 통해 프린팅"

#: plugins/UM3NetworkPrinting/src/Network/LocalClusterOutputDevice.py:65
msgctxt "@info:status"
msgid "Connected over the network"
msgstr "네트워크를 통해 연결됨"
=======
msgctxt "@label %1 is the number of settings it overrides."
msgid "Overrides %1 setting."
msgid_plural "Overrides %1 settings."
msgstr[0] "%1 설정을 덮어씁니다."

msgctxt "@title:menu menubar:toplevel"
msgid "P&references"
msgstr "환경설정(&R)"

msgctxt "@item:inlistbox"
msgid "PNG Image"
msgstr "PNG 이미지"
>>>>>>> e5fef5ba

msgctxt "@header"
msgid "Package details"
msgstr "패키지 세부 사항"

msgctxt "@label Description for development tool"
msgid "Packaging Python-applications"
msgstr "Python 애플리케이션 패키지 생성 중"

msgctxt "@info:status"
msgid "Parsing G-code"
msgstr "G 코드 파싱"

msgctxt "@label"
msgid "Pause"
msgstr "중지"

msgctxt "@label:MonitorStatus"
msgid "Paused"
msgstr "일시 중지됨"

msgctxt "@label:status"
msgid "Paused"
msgstr "일시 중지됨"

msgctxt "@label"
msgid "Pausing..."
msgstr "일시 정지 중..."

msgctxt "@label:status"
msgid "Pausing..."
msgstr "일시 정지 중..."

msgctxt "@label"
msgid "Per Model Settings"
msgstr "모델 별 설정"

msgctxt "name"
msgid "Per Model Settings Tool"
msgstr "모델 별 설정 도구"

msgid "Perspective"
msgstr "원근"

msgctxt "@action:inmenu menubar:view"
msgid "Perspective"
msgstr "원근"

msgctxt "@action:label"
msgid "Placement"
msgstr "배치"

msgctxt "@info:title"
msgid "Placing Object"
msgstr "개체 배치 중"

msgctxt "@info:title"
msgid "Placing Objects"
msgstr "개체 배치 중"

msgctxt "@label Type of platform"
msgid "Platform"
msgstr "플랫폼"

msgctxt "@info"
msgid "Please connect your printer to the network."
msgstr "프린터를 네트워크에 연결하십시오."

msgctxt "@text"
msgid "Please enter a valid IP address."
msgstr "유효한 IP 주소를 입력하십시오."

msgctxt "@message"
msgid "Please give the required permissions when authorizing this application."
msgstr "이 응용 프로그램을 인증할 때 필요한 권한을 제공하십시오."

msgctxt "@info"
msgid ""
"Please make sure your printer has a connection:\n"
"- Check if the printer is turned on.\n"
"- Check if the printer is connected to the network.\n"
"- Check if you are signed in to discover cloud-connected printers."
msgstr ""
"프린터에 연결이 있는지 확인하십시오.⏎- 프린터가 켜져 있는지 확인하십시오.\n"
"- 프린터가 네트워크에 연결되어 있는지 확인하십시오.⏎- 클라우드로 연결된 프린터를 탐색할 수 있도록 로그인되어 있는지 확인하십시오."

msgctxt "@text"
msgid "Please name your printer"
msgstr "프린터의 이름을 설정하십시오"

msgctxt "@warning:status"
msgid "Please prepare G-code before exporting."
msgstr "내보내기 전에 G-code를 준비하십시오."

msgctxt "@info"
msgid "Please provide a name for this profile."
msgstr "이 프로파일에 대한 이름을 제공하십시오."

msgctxt "@info"
msgid "Please provide a new name."
msgstr "새 이름을 입력하십시오."

msgctxt "@text"
msgid "Please read and agree with the plugin licence."
msgstr "플러그인 라이센스를 읽고 동의하십시오."

msgctxt "@label:MonitorStatus"
msgid "Please remove the print"
msgstr "프린트물을 제거하십시오"

msgctxt "@info:status"
msgid ""
"Please review settings and check if your models:\n"
"- Fit within the build volume\n"
"- Are assigned to an enabled extruder\n"
"- Are not all set as modifier meshes"
msgstr ""
"설정을 검토하고 모델이 다음 사항에 해당하는지 확인하십시오.\n"
"- 출력 사이즈 내에 맞춤화됨\n"
"- 활성화된 익스트루더로 할당됨\n"
"- 수정자 메쉬로 전체 설정되지 않음"

msgctxt "@label"
msgid "Please select any upgrades made to this UltiMaker Original"
msgstr "이 UltiMaker Original에 업그레이드 할 항목을 선택하십시오"

msgctxt "@description"
msgid "Please sign in to get verified plugins and materials for UltiMaker Cura Enterprise"
msgstr "UltiMaker Cura Enterprise용으로 검증된 플러그인 및 재료를 받으려면 로그인하십시오."

msgctxt "@action:button"
msgid "Please sync the material profiles with your printers before starting to print."
msgstr "프린트를 시작하기 전에 재료 프로파일을 프린터와 동기화하십시오."

msgctxt "@info"
msgid "Please update your printer's firmware to manage the queue remotely."
msgstr "대기열을 원격으로 관리하려면 프린터 펌웨어를 업데이트하십시오."

msgctxt "@info:status"
msgid "Please wait until the current job has been sent."
msgstr "현재 작업이 전송될 때까지 기다려주십시오."

msgctxt "@title:window"
msgid "Plugin License Agreement"
msgstr "플러그인 사용 계약"

msgctxt "@button"
msgid "Plugin license agreement"
msgstr "플러그인 라이센스 계약"

msgctxt "@backuplist:label"
msgid "Plugins"
msgstr "플러그인"

msgctxt "@button"
msgid "Plugins"
msgstr "플러그인"

msgctxt "@label Description for application dependency"
msgid "Polygon clipping library"
msgstr "다각형 클리핑 라이브러리"

msgctxt "@label Description for application component"
msgid "Polygon packing library, developed by Prusa Research"
msgstr "폴리곤 패킹 라이브러리, Prusa Research 개발"

msgctxt "@item:inmenu"
msgid "Post Processing"
msgstr "후 처리"

msgctxt "name"
msgid "Post Processing"
msgstr "후처리"

msgctxt "@title:window"
msgid "Post Processing Plugin"
msgstr "후처리 플러그인"

msgctxt "@label"
msgid "Post Processing Scripts"
msgstr "후처리 스크립트"

msgctxt "@button"
msgid "Pre-heat"
msgstr "예열"

msgctxt "@item:inmenu"
msgid "Prepare"
msgstr "준비"

msgctxt "name"
msgid "Prepare Stage"
msgstr "준비 단계"

msgctxt "@label:MonitorStatus"
msgid "Preparing..."
msgstr "준비 중..."

msgctxt "@label:status"
msgid "Preparing..."
msgstr "준비 중..."

msgctxt "@label"
msgid "Preset printers"
msgstr "프린터 사전 설정"

msgctxt "@button"
msgid "Preview"
msgstr "미리 보기"

msgctxt "@item:inmenu"
msgid "Preview"
msgstr "미리 보기"

msgctxt "name"
msgid "Preview Stage"
msgstr "미리 보기 단계"

msgctxt "@tooltip"
msgid "Prime Tower"
msgstr "프라임 타워"

msgctxt "@action:button"
msgid "Print"
msgstr "프린트"

msgctxt "@label"
msgid "Print Selected Model With:"
msgid_plural "Print Selected Models With:"
msgstr[0] "선택된 모델 프린팅 :"

msgctxt "@label %1 is filled in with the name of an extruder"
msgid "Print Selected Model with %1"
msgid_plural "Print Selected Models with %1"
msgstr[0] "선택한 모델을 %1로 프린팅하십시오"

msgctxt "@label"
msgid "Print as support"
msgstr "서포터로 프린팅"

msgctxt "@info:title"
msgid "Print error"
msgstr "프린트 오류"

msgctxt "@message"
msgid "Print in Progress"
msgstr "프린트 진행 중"

msgctxt "@info:status"
msgid "Print job queue is full. The printer can't accept a new job."
msgstr "프린트 작업 대기열이 가득 찼습니다. 프린터가 새 작업을 수락할 수 없습니다."

msgctxt "@info:status"
msgid "Print job was successfully sent to the printer."
msgstr "출력 작업이 프린터에 성공적으로 보내졌습니다."

msgctxt "@label"
msgid "Print jobs"
msgstr "인쇄 작업"

msgctxt "@label:button"
msgid "Print jobs"
msgstr "인쇄 작업"

msgctxt "@action:button Preceded by 'Ready to'."
msgid "Print over network"
msgstr "네트워크를 통해 프린팅"

msgctxt "@properties:tooltip"
msgid "Print over network"
msgstr "네트워크를 통해 프린팅"

msgctxt "@title:window"
msgid "Print over network"
msgstr "네트워크를 통해 프린팅"

msgctxt "@label"
msgid "Print settings"
msgstr "프린팅 설정"

msgctxt "@label shown when we load a Gcode file"
msgid "Print setup disabled. G-code file can not be modified."
msgstr "인쇄 설정 비활성화됨. G 코드 파일을 수정할 수 없습니다."

msgctxt "@action:button Preceded by 'Ready to'."
msgid "Print via USB"
msgstr "USB를 통해 프린팅"

msgctxt "@info:tooltip"
msgid "Print via USB"
msgstr "USB를 통해 프린팅"

msgctxt "@action:button"
msgid "Print via cloud"
msgstr "Cloud를 통해 프린팅"

msgctxt "@properties:tooltip"
msgid "Print via cloud"
msgstr "Cloud를 통해 프린팅"

msgctxt "@action:label"
msgid "Print with"
msgstr "다음으로 프린트"

msgctxt "@title:tab"
msgid "Printer"
msgstr "프린터"

msgctxt "@title:window"
msgid "Printer Address"
msgstr "프린터 주소"

msgctxt "@action:label"
msgid "Printer Group"
msgstr "프린터 그룹"

msgctxt "@title:label"
msgid "Printer Settings"
msgstr "프린터 설정"

msgctxt "@label"
msgid "Printer control"
msgstr "프린터 제어"

msgctxt "@label:MonitorStatus"
msgid "Printer does not accept commands"
msgstr "프린터가 명령을 받아들이지 않습니다"

msgctxt "@label"
msgid "Printer name"
msgstr "프린터 이름"

msgctxt "@label"
msgid "Printer selection"
msgstr "프린터 선택"

msgctxt "@action:label"
msgid "Printer settings"
msgstr "프린터 설정"

msgctxt "@info:tooltip"
msgid "Printer settings will be updated to match the settings saved with the project."
msgstr "프린터 설정은 프로젝트에 저장된 설정과 일치하도록 업데이트됩니다."

msgctxt "@title:tab"
msgid "Printers"
msgstr "프린터"

msgctxt "info:status"
msgid "Printers added from Digital Factory:"
msgstr "Digital Factory에서 프린터 추가:"

msgctxt "@text Asking the user whether printers are missing in a list."
msgid "Printers missing?"
msgstr "프린터가 없습니까?"

msgctxt "@title:label"
msgid "Printhead Settings"
msgstr "프린트헤드 설정"

msgctxt "@label:status"
msgid "Printing"
msgstr "프린팅"

msgctxt "@label"
msgid "Printing Time"
msgstr "프린팅 시간"

msgctxt "@label:MonitorStatus"
msgid "Printing..."
msgstr "프린팅..."

msgctxt "@label"
msgid "Privacy"
msgstr "보안"

msgctxt "@button"
msgid "Processing"
msgstr "처리"

msgctxt "@info:status"
msgid "Processing Layers"
msgstr "레이어 처리 중"

msgctxt "@label"
msgid "Profile"
msgstr "프로파일"

msgctxt "@title:column"
msgid "Profile"
msgstr "프로파일"

<<<<<<< HEAD
#: resources/qml/Actions.qml:83
msgctxt "@action:inmenu"
msgid "Show Online Troubleshooting"
msgstr "온라인 문제 해결 표시"

#: resources/qml/Actions.qml:90
msgctxt "@action:inmenu"
msgid "Toggle Full Screen"
msgstr "전채 화면 전환"

#: resources/qml/Actions.qml:98
msgctxt "@action:inmenu"
msgid "Exit Full Screen"
msgstr "전체 화면 종료"

#: resources/qml/Actions.qml:105
msgctxt "@action:inmenu menubar:edit"
msgid "&Undo"
msgstr "되돌리기(&U)"

#: resources/qml/Actions.qml:115
msgctxt "@action:inmenu menubar:edit"
msgid "&Redo"
msgstr "다시하기(&R)"

#: resources/qml/Actions.qml:133
msgctxt "@action:inmenu menubar:file"
msgid "&Quit"
msgstr "종료(&Q)"

#: resources/qml/Actions.qml:141
msgctxt "@action:inmenu menubar:view"
msgid "3D View"
msgstr "3D 보기"

#: resources/qml/Actions.qml:148
msgctxt "@action:inmenu menubar:view"
msgid "Front View"
msgstr "앞에서 보기"

#: resources/qml/Actions.qml:155
msgctxt "@action:inmenu menubar:view"
msgid "Top View"
msgstr "위에서 보기"

#: resources/qml/Actions.qml:162
msgctxt "@action:inmenu menubar:view"
msgid "Bottom View"
msgstr "하단 뷰"

#: resources/qml/Actions.qml:169
msgctxt "@action:inmenu menubar:view"
msgid "Left Side View"
msgstr "왼쪽에서 보기"

#: resources/qml/Actions.qml:176
msgctxt "@action:inmenu menubar:view"
msgid "Right Side View"
msgstr "오른쪽에서 보기"

#: resources/qml/Actions.qml:190
msgctxt "@action:inmenu"
msgid "Configure Cura..."
msgstr "Cura 구성 ..."

#: resources/qml/Actions.qml:199
msgctxt "@action:inmenu menubar:printer"
msgid "&Add Printer..."
msgstr "프린터 추가..."

#: resources/qml/Actions.qml:205
msgctxt "@action:inmenu menubar:printer"
msgid "Manage Pr&inters..."
msgstr "프린터 관리 ..."

#: resources/qml/Actions.qml:212
msgctxt "@action:inmenu"
msgid "Manage Materials..."
msgstr "재료 관리..."

#: resources/qml/Actions.qml:220
msgctxt "@action:inmenu Marketplace is a brand name of UltiMaker's, so don't translate."
msgid "Add more materials from Marketplace"
msgstr "마켓플레이스에서 더 많은 재료 추가"

#: resources/qml/Actions.qml:227
msgctxt "@action:inmenu menubar:profile"
msgid "&Update profile with current settings/overrides"
msgstr "현재 설정으로로 프로파일 업데이트"

#: resources/qml/Actions.qml:235
msgctxt "@action:inmenu menubar:profile"
msgid "&Discard current changes"
msgstr "현재 변경 사항 무시"

#: resources/qml/Actions.qml:247
msgctxt "@action:inmenu menubar:profile"
msgid "&Create profile from current settings/overrides..."
msgstr "현재 설정으로 프로파일 생성..."

#: resources/qml/Actions.qml:253
msgctxt "@action:inmenu menubar:profile"
msgid "Manage Profiles..."
msgstr "프로파일 관리..."

#: resources/qml/Actions.qml:261
msgctxt "@action:inmenu menubar:help"
msgid "Show Online &Documentation"
msgstr "온라인 문서 표시"

#: resources/qml/Actions.qml:269
msgctxt "@action:inmenu menubar:help"
msgid "Report a &Bug"
msgstr "버그 리포트"

#: resources/qml/Actions.qml:277
msgctxt "@action:inmenu menubar:help"
msgid "What's New"
msgstr "새로운 기능"

#: resources/qml/Actions.qml:291
msgctxt "@action:inmenu menubar:help"
msgid "About..."
msgstr "소개..."

#: resources/qml/Actions.qml:298
msgctxt "@action:inmenu menubar:edit"
msgid "Delete Selected"
msgstr "선택 항목 삭제"

#: resources/qml/Actions.qml:308
msgctxt "@action:inmenu menubar:edit"
msgid "Center Selected"
msgstr "선택 항목 가운데 정렬"

#: resources/qml/Actions.qml:317
msgctxt "@action:inmenu menubar:edit"
msgid "Multiply Selected"
msgstr "선택 항목 복제"

#: resources/qml/Actions.qml:326
msgctxt "@action:inmenu"
msgid "Delete Model"
msgstr "모델 삭제"

#: resources/qml/Actions.qml:334
msgctxt "@action:inmenu"
msgid "Ce&nter Model on Platform"
msgstr "플랫폼중심에 모델 위치하기"

#: resources/qml/Actions.qml:340
msgctxt "@action:inmenu menubar:edit"
msgid "&Group Models"
msgstr "모델 그룹화"

#: resources/qml/Actions.qml:360
msgctxt "@action:inmenu menubar:edit"
msgid "Ungroup Models"
msgstr "모델 그룹 해제"

#: resources/qml/Actions.qml:370
msgctxt "@action:inmenu menubar:edit"
msgid "&Merge Models"
msgstr "모델 합치기"

#: resources/qml/Actions.qml:380
msgctxt "@action:inmenu"
msgid "&Multiply Model..."
msgstr "모델 복제..."

#: resources/qml/Actions.qml:387
msgctxt "@action:inmenu menubar:edit"
msgid "Select All Models"
msgstr "모든 모델 선택"

#: resources/qml/Actions.qml:397
msgctxt "@action:inmenu menubar:edit"
msgid "Clear Build Plate"
msgstr "빌드 플레이트 지우기"

#: resources/qml/Actions.qml:407
msgctxt "@action:inmenu menubar:file"
msgid "Reload All Models"
msgstr "모든 모델 다시 로드"

#: resources/qml/Actions.qml:416
msgctxt "@action:inmenu menubar:edit"
msgid "Arrange All Models"
msgstr "모든 모델 정렬"

#: resources/qml/Actions.qml:424
msgctxt "@action:inmenu menubar:edit"
msgid "Arrange All Models Without Rotation"
msgstr ""

#: resources/qml/Actions.qml:431
msgctxt "@action:inmenu menubar:edit"
msgid "Arrange Selection"
msgstr "선택한 모델 정렬"

#: resources/qml/Actions.qml:438
msgctxt "@action:inmenu menubar:edit"
msgid "Arrange Selection Without Rotation"
msgstr ""

#: resources/qml/Actions.qml:445
msgctxt "@action:inmenu menubar:edit"
msgid "Reset All Model Positions"
msgstr "모든 모델의 위치 재설정"

#: resources/qml/Actions.qml:452
msgctxt "@action:inmenu menubar:edit"
msgid "Reset All Model Transformations"
msgstr "모든 모델의 변환 재설정"

#: resources/qml/Actions.qml:461
msgctxt "@action:inmenu menubar:file"
msgid "&Open File(s)..."
msgstr "파일 열기..."

#: resources/qml/Actions.qml:471
msgctxt "@action:inmenu menubar:file"
msgid "&New Project..."
msgstr "새로운 프로젝트..."

#: resources/qml/Actions.qml:478
msgctxt "@action:inmenu menubar:help"
msgid "Show Configuration Folder"
msgstr "설정 폴더 표시"

#: resources/qml/Actions.qml:485 resources/qml/Settings/SettingView.qml:476
msgctxt "@action:menu"
msgid "Configure setting visibility..."
msgstr "설정 보기..."
=======
msgctxt "@label"
msgid "Profile author"
msgstr "프로파일 원작자"

msgctxt "@info:status"
msgid "Profile is missing a quality type."
msgstr "프로파일에 품질 타입이 누락되었습니다."

msgctxt "@action:label"
msgid "Profile settings"
msgstr "프로파일 설정"

msgctxt "@title:column"
msgid "Profile settings"
msgstr "프로파일 설정"

#, python-brace-format
msgctxt "@info:status"
msgid "Profile {0} has an unknown file type or is corrupted."
msgstr "프로파일 {0}에 알 수 없는 파일 유형이 있거나 손상되었습니다."

msgctxt "@backuplist:label"
msgid "Profiles"
msgstr "프로파일"

msgctxt "@label"
msgid "Profiles"
msgstr "프로파일"

msgctxt "@title:tab"
msgid "Profiles"
msgstr "프로파일"

msgctxt "@label"
msgid "Profiles compatible with active printer:"
msgstr "활성화된 프린터와 호환되는 프로파일:"

msgctxt "@label Description for application dependency"
msgid "Programming language"
msgstr "프로그래밍 언어"

#, python-brace-format
msgctxt "@info:status Don't translate the XML tags <filename> or <message>!"
msgid "Project file <filename>{0}</filename> contains an unknown machine type <message>{1}</message>. Cannot import the machine. Models will be imported instead."
msgstr "프로젝트 파일 <filename>{0}</filename>에 알 수 없는 기기 유형 <message>{1}</message>이(가) 포함되어 있습니다. 기기를 가져올 수 없습니다. 대신 모델을 가져옵니다."

#, python-brace-format
msgctxt "@info:error Don't translate the XML tags <filename> or <message>!"
msgid "Project file <filename>{0}</filename> is corrupt: <message>{1}</message>."
msgstr "프로젝트 파일 <filename>{0}</filename>이 손상됨: <message>{1}</message>."

#, python-brace-format
msgctxt "@info:error Don't translate the XML tag <filename>!"
msgid "Project file <filename>{0}</filename> is made using profiles that are unknown to this version of UltiMaker Cura."
msgstr "프로젝트 파일 <filename>{0}</filename>이(가) 이 버전의 UltiMaker Cura에서 확인할 수 없는 프로파일을 사용하였습니다."

#, python-brace-format
msgctxt "@info:error Don't translate the XML tags <filename> or <message>!"
msgid "Project file <filename>{0}</filename> is suddenly inaccessible: <message>{1}</message>."
msgstr "프로젝트 파일 <filename>{0}</filename>에 갑자기 접근할 수 없습니다: <message>{1}</message>."

msgctxt "@label"
msgid "Properties"
msgstr "속성"

msgctxt "description"
msgid "Provides a machine actions for updating firmware."
msgstr "펌웨어 업데이트를 위한 기계 동작을 제공합니다."

msgctxt "description"
msgid "Provides a monitor stage in Cura."
msgstr "Cura에서 모니터 단계 제공."

msgctxt "description"
msgid "Provides a normal solid mesh view."
msgstr "일반 솔리드 메쉬보기를 제공합니다."

msgctxt "description"
msgid "Provides a prepare stage in Cura."
msgstr "Cura에서 준비 단계 제공."

msgctxt "description"
msgid "Provides a preview stage in Cura."
msgstr "Cura에서 미리 보기 단계를 제공합니다."

msgctxt "description"
msgid "Provides a way to change machine settings (such as build volume, nozzle size, etc.)."
msgstr "기계 설정 (예 : 빌드 볼륨, 노즐 크기 등)을 변경하는 방법을 제공합니다."

msgctxt "description"
msgid "Provides capabilities to read and write XML-based material profiles."
msgstr "XML 기반 재료 프로파일을 읽고 쓸 수있는 기능을 제공합니다."

msgctxt "description"
msgid "Provides machine actions for Ultimaker machines (such as bed leveling wizard, selecting upgrades, etc.)."
msgstr "Ultimaker 기계에 대한 기계 작동 제공(예 : 침대 수평 조정 마법사, 업그레이드 선택 등)"

msgctxt "description"
msgid "Provides removable drive hotplugging and writing support."
msgstr "이동식 드라이브를 제공합니다."

msgctxt "description"
msgid "Provides support for exporting Cura profiles."
msgstr "Cura 프로파일 내보내기 지원을 제공합니다."

msgctxt "description"
msgid "Provides support for importing Cura profiles."
msgstr "Cura 프로파일 가져 오기 지원을 제공합니다."

msgctxt "description"
msgid "Provides support for importing profiles from g-code files."
msgstr "G-코드 파일에서 프로파일 가져 오기를 지원합니다."

msgctxt "description"
msgid "Provides support for importing profiles from legacy Cura versions."
msgstr "레거시 Cura 버전에서 프로파일 가져 오기를 지원합니다."

msgctxt "description"
msgid "Provides support for reading 3MF files."
msgstr "3MF 파일 읽기 지원."

msgctxt "description"
msgid "Provides support for reading AMF files."
msgstr "AMF 파일 읽기가 지원됩니다."

msgctxt "description"
msgid "Provides support for reading Ultimaker Format Packages."
msgstr "Ultimaker 포맷 패키지 읽기를 지원합니다."

msgctxt "description"
msgid "Provides support for reading X3D files."
msgstr "X3D 파일을 읽을 수 있도록 지원합니다."

msgctxt "description"
msgid "Provides support for reading model files."
msgstr "모델 파일 읽기 기능을 제공합니다."

msgctxt "description"
msgid "Provides support for writing 3MF files."
msgstr "3MF 파일 작성 지원을 제공합니다."

msgctxt "description"
msgid "Provides support for writing Ultimaker Format Packages."
msgstr "Ultimaker 포맷 패키지 작성을 지원합니다."

msgctxt "description"
msgid "Provides the Per Model Settings."
msgstr "모델 별 설정을 제공합니다."

msgctxt "description"
msgid "Provides the X-Ray view."
msgstr "엑스레이 뷰를 제공합니다."

msgctxt "description"
msgid "Provides the link to the CuraEngine slicing backend."
msgstr "CuraEngine 슬라이스 백엔드 링크를 제공합니다."

msgctxt "description"
msgid "Provides the preview of sliced layerdata."
msgstr "슬라이스된 레이어 데이터의 미리보기를 제공합니다."

msgctxt "@label"
msgid "PyQt version"
msgstr "PyQt 버전"

msgctxt "@Label Description for application dependency"
msgid "Python Error tracking library"
msgstr "Python 오류 추적 라이브러리"

msgctxt "@label Description for application dependency"
msgid "Python bindings for Clipper"
msgstr "Clipper용 Python 바인딩"

msgctxt "@label Description for application component"
msgid "Python bindings for libnest2d"
msgstr "libnest2d용 Python 바인딩"

msgctxt "@label"
msgid "Qt version"
msgstr "Qt 버전"
>>>>>>> e5fef5ba

#, python-brace-format
msgctxt "@info:status"
msgid "Quality type '{0}' is not compatible with the current active machine definition '{1}'."
msgstr "'{0}' 품질 타입은 현재 활성 기기 정의 '{1}'와(과) 호환되지 않습니다."

msgctxt "@info:title"
msgid "Queue Full"
msgstr "대기열 가득 참"

msgctxt "@label"
msgid "Queued"
msgstr "대기 중"

msgctxt "@info:button, %1 is the application name"
msgid "Quit %1"
msgstr "%1 종료"

msgctxt "description"
msgid "Reads g-code from a compressed archive."
msgstr "압축 된 아카이브로 부터 g-code를 읽습니다."

msgctxt "@button"
msgid "Recommended"
msgstr "추천"

msgctxt "@title:tab"
msgid "Recommended"
msgstr "추천"

msgctxt "@label"
msgid "Recommended print settings"
msgstr "권장 프린트 설정"

msgctxt "@info %1 is the name of a profile"
msgid "Recommended settings (for <b>%1</b>) were altered."
msgstr "(<b>%1</b>)에 대한 권장 설정이 변경되었습니다."

msgctxt "@action:button"
msgid "Refresh"
msgstr "새로고침"

msgctxt "@button"
msgid "Refresh"
msgstr "새로고침"

msgctxt "@label"
msgid "Refresh"
msgstr "새로고침"

msgctxt "@button"
msgid "Refresh List"
msgstr "목록 새로고침"

msgctxt "@label"
msgid "Release Notes"
msgstr "릴리즈 노트"

msgctxt "@action:inmenu menubar:file"
msgid "Reload All Models"
msgstr "모든 모델 다시 로드"

msgctxt "@text:window"
msgid "Remember my choice"
msgstr "선택 기억하기"

msgctxt "@item:intext"
msgid "Removable Drive"
msgstr "이동식 드라이브"

msgctxt "name"
msgid "Removable Drive Output Device Plugin"
msgstr "이동식 드라이브 출력 장치 플러그인"

msgctxt "@action:button"
msgid "Remove"
msgstr "제거"

msgctxt "@action:button"
msgid "Remove printers"
msgstr "프린터 제거"

msgctxt "@title:window"
msgid "Remove printers?"
msgstr "프린터를 제거하시겠습니까?"

msgctxt "@action:button"
msgid "Rename"
msgstr "이름 바꾸기"

msgctxt "@title:window"
msgid "Rename"
msgstr "이름 바꾸기"

msgctxt "@title:window"
msgid "Rename Profile"
msgstr "프로파일 이름 바꾸기"

msgctxt "@action:inmenu menubar:help"
msgid "Report a &Bug"
msgstr "버그 리포트"

msgctxt "@label:button"
msgid "Report a bug"
msgstr "버그 리포트"

msgctxt "@message:button"
msgid "Report a bug"
msgstr "버그 보고"

msgctxt "@message:description"
msgid "Report a bug on UltiMaker Cura's issue tracker."
msgstr ""

msgctxt "@label:status"
msgid "Requires configuration changes"
msgstr "구성 변경 필요"

msgctxt "@action:inmenu menubar:edit"
msgid "Reset All Model Positions"
msgstr "모든 모델의 위치 재설정"

msgctxt "@action:inmenu menubar:edit"
msgid "Reset All Model Transformations"
msgstr "모든 모델의 변환 재설정"

msgctxt "@info"
msgid "Reset to defaults."
msgstr "기본값으로 재설정합니다."

msgctxt "@label"
msgid "Resolution"
msgstr "해상도"

msgctxt "@button"
msgid "Restore"
msgstr "복원"

msgctxt "@dialog:title"
msgid "Restore Backup"
msgstr "백업 복원"

msgctxt "@option:check"
msgid "Restore window position on start"
msgstr "시작 시 창 위치 복원"

msgctxt "@label"
msgid "Resume"
msgstr "재개"

msgctxt "@label"
msgid "Resuming..."
msgstr "다시 시작..."

msgctxt "@label:status"
msgid "Resuming..."
msgstr "다시 시작..."

msgctxt "@tooltip"
msgid "Retractions"
msgstr "리트랙션"

msgctxt "@button"
msgid "Retry?"
msgstr "재시도하시겠습니까?"

msgctxt "@action:inmenu menubar:view"
msgid "Right Side View"
msgstr "오른쪽에서 보기"

msgctxt "@info:tooltip"
msgid "Right View"
msgstr "오른쪽 보기"

msgctxt "@label Description for application dependency"
msgid "Root Certificates for validating SSL trustworthiness"
msgstr "SSL 신뢰성 검증용 루트 인증서"

msgctxt "@info:title"
msgid "Safely Remove Hardware"
msgstr "하드웨어 안전하게 제거"

msgctxt "@button"
msgid "Safety datasheet"
msgstr "안전성 데이터시트"

msgctxt "@action:button"
msgid "Save"
msgstr "저장"

msgctxt "@option"
msgid "Save Cura project"
msgstr "Cura 프로젝트 저장하기"

msgctxt "@option"
msgid "Save Cura project and print file"
msgstr "Cura 프로젝트 저장하고 파일 프린팅하기"

msgctxt "@title:window"
msgid "Save Custom Profile"
msgstr "사용자 지정 프로필 저장"

msgctxt "@title:window"
msgid "Save Project"
msgstr "프로젝트 저장"

msgctxt "@title:menu menubar:file"
msgid "Save Project..."
msgstr "프로젝트 저장 중..."

msgctxt "@action:button"
msgid "Save as new custom profile"
msgstr "새 사용자 지정 프로필로 저장"

msgctxt "@action:button"
msgid "Save changes"
msgstr "변경 사항 저장"

msgctxt "@button"
msgid "Save new profile"
msgstr "새 프로필 저장"

msgctxt "@text"
msgid "Save the .umm file on a USB stick."
msgstr ".umm 파일을 USB 스틱에 저장합니다."

msgctxt "@action:button Preceded by 'Ready to'."
msgid "Save to Removable Drive"
msgstr "이동식 드라이브에 저장"

#, python-brace-format
msgctxt "@item:inlistbox"
msgid "Save to Removable Drive {0}"
msgstr "이동식 드라이브  {0}에 저장"

#, python-brace-format
msgctxt "@info:status"
msgid "Saved to Removable Drive {0} as {1}"
msgstr "이동식 드라이브 {0}에 {1}로 저장되었습니다."

msgctxt "@info:title"
msgid "Saving"
msgstr "저장"

#, python-brace-format
msgctxt "@info:progress Don't translate the XML tags <filename>!"
msgid "Saving to Removable Drive <filename>{0}</filename>"
msgstr "이동식 드라이브 <filename>{0}</filename>에 저장"

msgctxt "@option:check"
msgid "Scale extremely small models"
msgstr "매우 작은 모델의 크기 조정"

msgctxt "@option:check"
msgid "Scale large models"
msgstr "큰 모델의 사이즈 수정"

msgctxt "@placeholder"
msgid "Search"
msgstr "검색"

msgctxt "@info"
msgid "Search in the browser"
msgstr "브라우저에서 검색"

msgctxt "@label:textbox"
msgid "Search settings"
msgstr "검색 설정"

msgctxt "@action:inmenu menubar:edit"
msgid "Select All Models"
msgstr "모든 모델 선택"

msgctxt "@title:window"
msgid "Select Printer"
msgstr "프린터 선택"

msgctxt "@title:window"
msgid "Select Settings to Customize for this model"
msgstr "이 모델에 맞게 사용자 정의 설정을 선택하십시오"

msgctxt "@text"
msgid "Select and install material profiles optimised for your UltiMaker 3D printers."
msgstr "UltiMaker 3D 프린터에 최적화된 재료 프로파일을 선택하고 설치하십시오."

msgctxt "@label"
msgid "Select configuration"
msgstr "구성 선택"

msgctxt "@title:window"
msgid "Select custom firmware"
msgstr "사용자 정의 펌웨어 선택"

msgctxt "@option:check"
msgid "Select models when loaded"
msgstr "로드된 경우 모델 선택"

msgctxt "@action:button"
msgid "Select settings"
msgstr "설정 선택"

msgctxt "@action"
msgid "Select upgrades"
msgstr "업그레이드 선택"

msgctxt "@label"
msgid "Select your printer from the list below:"
msgstr "아래 목록에서 프린터를 선택하십시오:"

msgctxt "@option:check"
msgid "Send (anonymous) print information"
msgstr "(익명) 프린터 정보 보내기"

msgctxt "@label"
msgid "Send G-code"
msgstr "Gcode 보내기"

msgctxt "@tooltip of G-code command input"
msgid "Send a custom G-code command to the connected printer. Press 'enter' to send the command."
msgstr "연결된 프린터에 사용자 정의 G 코드 명령을 보냅니다. ‘Enter’키를 눌러 명령을 전송하십시오."

msgctxt "@action:button"
msgid "Send crash report to UltiMaker"
msgstr "충돌 보고서를 UltiMaker에 보내기"

msgctxt "@action:button"
msgid "Send report"
msgstr "보고서 전송"

msgctxt "@info:status"
msgid "Sending Print Job"
msgstr "인쇄 작업 전송"

msgctxt "@info:title"
msgid "Sending materials to printer"
msgstr "재료를 프린터로 전송 중"

msgctxt "name"
msgid "Sentry Logger"
msgstr "보초 로거"

msgctxt "@label Description for application dependency"
msgid "Serial communication library"
msgstr "직렬 통신 라이브러리"

msgctxt "@action:inmenu"
msgid "Set as Active Extruder"
msgstr "활성 익스트루더로 설정"

msgctxt "@title:column"
msgid "Setting"
msgstr "설정"

msgctxt "@title:tab"
msgid "Setting Visibility"
msgstr "보기 설정"

msgctxt "@info:progress"
msgid "Setting up preferences..."
msgstr "환경 설정을 설정하는 중..."

msgctxt "@info:progress"
msgid "Setting up scene..."
msgstr "장면 설정 중..."

msgctxt "@action:label"
msgid "Setting visibility"
msgstr "표시 설정"

msgctxt "@label"
msgid "Settings"
msgstr "설정"

msgctxt "@title:tab"
msgid "Settings"
msgstr "설정"

msgctxt "@info:message Followed by a list of settings."
msgid "Settings have been changed to match the current availability of extruders:"
msgstr "익스트루더의 현재 가용성과 일치하도록 설정이 변경되었습니다:"

msgctxt "@info:title"
msgid "Settings updated"
msgstr "설정이 업데이트되었습니다"

msgctxt "@text"
msgid "Share ideas and get help from 48,000+ users in the UltiMaker Community"
msgstr "UltiMaker 커뮤니티에서 48,000명 이상의 사용자와 아이디어를 공유하고 도움 받기"

msgctxt "@label"
msgid "Shell"
msgstr "외곽"

msgctxt "@action:label"
msgid "Shell Thickness"
msgstr "셸 두께"

msgctxt "@info:tooltip"
msgid "Should Cura check for updates when the program is started?"
msgstr "Cura가 프로그램이 시작될 때 업데이트를 확인할까요?"

msgctxt "@info:tooltip"
msgid "Should Cura open at the location it was closed?"
msgstr "닫힌 위치에서 Cura를 열어야 합니까?"

msgctxt "@info:tooltip"
msgid "Should a prefix based on the printer name be added to the print job name automatically?"
msgstr "프린터 이름에 기반한 접두어가 프린팅 작업 이름에 자동으로 추가되어야합니까?"

msgctxt "@info:tooltip"
msgid "Should a summary be shown when saving a project file?"
msgstr "프로젝트 파일을 저장할 때 요약이 표시되어야합니까?"

msgctxt "@info:tooltip"
msgid "Should an automatic check for new plugins be done every time Cura is started? It is highly recommended that you do not disable this!"
msgstr "Cura가 시작될 때마다 새로운 플러그인을 자동 확인해야 합니까? 사용 안 함으로 설정하지 않는 것이 좋습니다!"

msgctxt "@info:tooltip"
msgid "Should anonymous data about your print be sent to UltiMaker? Note, no models, IP addresses or other personally identifiable information is sent or stored."
msgstr "프린터에 대한 익명의 데이터를 UltiMaker로 보낼까요? 모델, IP 주소 또는 기타 개인 식별 정보는 전송되거나 저장되지 않습니다."

msgctxt "@info:tooltip"
msgid "Should layer be forced into compatibility mode?"
msgstr "레이어가 호환 모드로 강제 설정되어야합니까?"

msgctxt "@info:tooltip"
msgid "Should models be scaled to the build volume if they are too large?"
msgstr "크기가 너무 큰 경우 모델을 빌드 볼륨에 맞게 조정해야합니까?"

msgctxt "@info:tooltip"
msgid "Should models be selected after they are loaded?"
msgstr "모델을 로드한 후에 선택해야 합니까?"

msgctxt "@info:tooltip"
msgid "Should models on the platform be moved down to touch the build plate?"
msgstr "모델을 빌드 플레이트에 닿도록 아래로 움직여야합니까?"

<<<<<<< HEAD
#: resources/qml/Menus/ContextMenu.qml:93
msgctxt "@title:window"
msgid "Multiply Selected Model"
msgid_plural "Multiply Selected Models"
msgstr[0] "선택한 모델 복"

#: resources/qml/Menus/ContextMenu.qml:128
msgctxt "@label"
msgid "Number of Copies"
msgstr "복제할 수"

#: resources/qml/Menus/ContextMenu.qml:149
msgctxt "@label"
msgid "Lock Rotation"
msgstr ""

#: resources/qml/Menus/EditMenu.qml:12
msgctxt "@title:menu menubar:toplevel"
msgid "&Edit"
msgstr "편집(&E)"
=======
msgctxt "@info:tooltip"
msgid "Should models on the platform be moved so that they no longer intersect?"
msgstr "모델을 더 이상 교차시키지 않도록 이동해야합니까?"

msgctxt "@info:tooltip"
msgid "Should opening files from the desktop or external applications open in the same instance of Cura?"
msgstr "데스크톱 또는 외부 애플리케이션의 파일을 동일한 Cura 인스턴스에서 엽니까?"

msgctxt "@info:tooltip"
msgid "Should the build plate be cleared before loading a new model in the single instance of Cura?"
msgstr "Cura의 단일 인스턴스에서 새 모델을 로드하기 전에 빌드 플레이트를 지워야 합니까?"
>>>>>>> e5fef5ba

msgctxt "@info:tooltip"
msgid "Should the default zoom behavior of cura be inverted?"
msgstr "큐라의 기본 확대 동작을 반전시켜야 합니까?"

msgctxt "@info:tooltip"
msgid "Should zooming move in the direction of the mouse?"
msgstr "확대가 마우스 방향으로 이동해야 합니까?"

msgctxt "@label"
msgid "Show 5 Detailed Layers On Top"
msgstr "상단에 5 개의 세부 레이어 표시"

msgctxt "@action:inmenu menubar:help"
msgid "Show Configuration Folder"
msgstr "설정 폴더 표시"

msgctxt "@button"
msgid "Show Custom"
msgstr "사용자 지정 표시"

msgctxt "@action:inmenu menubar:help"
msgid "Show Online &Documentation"
msgstr "온라인 문서 표시"

msgctxt "@action:inmenu"
msgid "Show Online Troubleshooting"
msgstr "온라인 문제 해결 표시"

msgctxt "@label:checkbox"
msgid "Show all"
msgstr "모두 보이기"

msgctxt "@label"
msgid "Show all connected printers"
msgstr "연결된 프린터 모두 표시"

msgctxt "@info:tooltip"
msgid "Show an icon and notifications in the system notification area."
msgstr "시스템 알림 영역에 아이콘과 알림을 표시합니다."

msgctxt "@info:tooltip"
msgid "Show caution message in g-code reader."
msgstr "g-code 리더에 주의 메시지를 표시하기."

msgctxt "@action:button"
msgid "Show configuration folder"
msgstr "설정 폴더 보기"

msgctxt "@action:button"
msgid "Show detailed crash report"
msgstr "충돌 리포트 보기"

msgctxt "@option:check"
msgid "Show summary dialog when saving project"
msgstr "프로젝트 저장시 요약 대화 상자 표시"

msgctxt "@button"
msgid "Sign Out"
msgstr "로그아웃"

msgctxt "@action:button"
msgid "Sign in"
msgstr "로그인"

msgctxt "@button"
msgid "Sign in"
msgstr "로그인"

msgctxt "@title:header"
msgid "Sign in"
msgstr "로그인"

msgctxt "@info"
msgid "Sign in into UltiMaker Digital Factory"
msgstr "UltiMaker Digital Factory에 로그인합니다."

msgctxt "@button"
msgid "Sign in to Digital Factory"
msgstr "Digital Factory에 로그인"

msgctxt "@label"
msgid "Sign in to the UltiMaker platform"
msgstr "UltiMaker 플랫폼에 로그인"

msgctxt "name"
msgid "Simulation View"
msgstr "시뮬레이션 뷰"

msgctxt "@tooltip"
msgid "Skin"
msgstr "스킨"

msgctxt "@action:button"
msgid "Skip"
msgstr "건너뛰기"

msgctxt "@button"
msgid "Skip"
msgstr "건너뛰기"

msgctxt "@tooltip"
msgid "Skirt"
msgstr "스커트"

msgctxt "@button"
msgid "Slice"
msgstr "슬라이스"

msgctxt "@option:check"
msgid "Slice automatically"
msgstr "자동으로 슬라이싱"

msgctxt "@info:tooltip"
msgid "Slice automatically when changing settings."
msgstr "설정이 변경되면 자동으로 슬라이싱 합니다."

msgctxt "name"
msgid "Slice info"
msgstr "슬라이스 정보"

msgctxt "@message:title"
msgid "Slicing failed"
msgstr "슬라이싱 실패"

msgctxt "@message"
msgid "Slicing failed with an unexpected error. Please consider reporting a bug on our issue tracker."
msgstr "예기치 않은 오류로 인해 슬라이싱에 실패했습니다. 이슈 트래커에 버그를 보고하는 것을 고려하십시오."

msgctxt "@label:PrintjobStatus"
msgid "Slicing..."
msgstr "슬라이싱..."

msgctxt "@action:label"
msgid "Smoothing"
msgstr "스무딩(smoothing)"

msgctxt "name"
msgid "Solid View"
msgstr "솔리드 뷰"

msgctxt "@item:inmenu"
msgid "Solid view"
msgstr "솔리드 뷰"

msgctxt "@label"
msgid ""
"Some hidden settings use values different from their normal calculated value.\n"
"\n"
"Click to make these settings visible."
msgstr ""
"일부 숨겨진 설정은 일반적인 계산 값과 다른 값을 사용합니다.\n"
"\n"
"이 설정을 표시하려면 클릭하십시오."

msgctxt "@info %1 is the name of a profile"
msgid "Some setting-values defined in <b>%1</b> were overridden."
msgstr ""

msgctxt "@tooltip"
msgid ""
"Some setting/override values are different from the values stored in the profile.\n"
"\n"
"Click to open the profile manager."
msgstr ""
"일부 설정/대체 값은 프로파일에 저장된 값과 다릅니다.\n"
"\n"
"프로파일 매니저를 열려면 클릭하십시오."

msgctxt "@action:label"
msgid "Some settings from current profile were overwritten."
msgstr "현재 프로파일의 일부 설정을 덮어썼습니다."

msgctxt "@message"
msgid "Something unexpected happened when trying to log in, please try again."
msgstr "로그인을 시도할 때 예기치 못한 문제가 발생했습니다. 다시 시도하십시오."

msgctxt "@title:header"
msgid "Something went wrong when sending the materials to the printers."
msgstr "재료를 프린터로 전송할 때 어떤 문제가 발생했습니다."

msgctxt "@label"
msgid "Something went wrong..."
msgstr "오류가 발생하였습니다..."

msgctxt "@label:listbox"
msgid "Speed"
msgstr "속도"

msgctxt "@option:radio"
msgid "Stable and Beta releases"
msgstr "안정적인 베타 릴리즈"

msgctxt "@option:radio"
msgid "Stable releases only"
msgstr "안정적인 릴리즈만 해당"

msgctxt "@item:inlistbox"
msgid "Stanford Triangle Format"
msgstr "Stanford Triangle Format"

msgctxt "@button"
msgid "Start"
msgstr "시작"

msgctxt "@action:button"
msgid "Start Build Plate Leveling"
msgstr "빌드플레이트 레벨링 시작하기"

msgctxt "@title:label"
msgid "Start G-code"
msgstr "시작 GCode"

msgctxt "@label"
msgid "Start the slicing process"
msgstr "슬라이싱 프로세스 시작"

msgctxt "@label"
msgid "Starts"
msgstr "시작"

msgctxt "@text"
msgid "Streamline your workflow and customize your UltiMaker Cura experience with plugins contributed by our amazing community of users."
msgstr "당사의 놀라운 사용자 커뮤니티에서 기여한 플러그인으로 워크 플로를 간소화하고 UltiMaker Cura 경험을 맞춤화하세요."

msgctxt "@label"
msgid "Strength"
msgstr "강도"

msgctxt "description"
msgid "Submits anonymous slice info. Can be disabled through preferences."
msgstr "익명의 슬라이스 정보를 제출하십시오. 환경 설정을 통해 비활성화 할 수 있습니다."

msgctxt "@info:status Don't translate the XML tag <filename>!"
msgid "Successfully exported material to <filename>%1</filename>"
msgstr "재료를 성공적으로 내보냈습니다"

msgctxt "@info:status Don't translate the XML tag <filename>!"
msgid "Successfully imported material <filename>%1</filename>"
msgstr "재료를 성공적으로 가져왔습니다"

#, python-brace-format
msgctxt "@info:status"
msgid "Successfully imported profile {0}."
msgstr "프로파일 {0}을(를) 성공적으로 가져왔습니다."

msgctxt "@action:title"
msgid "Summary - Cura Project"
msgstr "요약 - Cura 프로젝트"

msgctxt "@label"
msgid "Support"
msgstr "서포트"

msgctxt "@tooltip"
msgid "Support"
msgstr "서포트"

msgctxt "@label"
msgid "Support Blocker"
msgstr "서포트 차단기"

msgctxt "name"
msgid "Support Eraser"
msgstr ""

msgctxt "@tooltip"
msgid "Support Infill"
msgstr "내부채움 서포트"

msgctxt "@tooltip"
msgid "Support Interface"
msgstr "지원하는 인터페이스"

msgctxt "@action:label"
msgid "Support Type"
msgstr "지원 유형"

msgctxt "@label Description for application dependency"
msgid "Support library for faster math"
msgstr "더 빠른 수학연산을 위한 라이브러리"

msgctxt "@label Description for application component"
msgid "Support library for file metadata and streaming"
msgstr "파일 메타데이터 및 스트리밍을 위한 지원 라이브러리"

msgctxt "@label Description for application component"
msgid "Support library for handling 3MF files"
msgstr "3MF 파일 처리를 위한 라이브러리"

msgctxt "@label Description for application dependency"
msgid "Support library for handling STL files"
msgstr "STL 파일 처리를 위한 라이브러리"

msgctxt "@label Description for application dependency"
msgid "Support library for handling triangular meshes"
msgstr "삼각형 메쉬 처리를 위한 지원 라이브러리"

msgctxt "@label Description for application dependency"
msgid "Support library for scientific computing"
msgstr "과학 컴퓨팅을 위한 라이브러리"

msgctxt "@label Description for application dependency"
msgid "Support library for system keyring access"
msgstr "시스템 키링 액세스를 위한 서포트 라이브러리"

msgctxt "@action:button"
msgid "Sync"
msgstr "동기화"

msgctxt "@button"
msgid "Sync"
msgstr "동기화"

msgctxt "@title:header"
msgid "Sync material profiles via USB"
msgstr "재료 프로파일을 USB로 동기화"

msgctxt "@action:button"
msgid "Sync materials"
msgstr "재료 동기화"

msgctxt "@button"
msgid "Sync materials with USB"
msgstr "재료를 USB로 동기화"

msgctxt "@title:header"
msgid "Sync materials with printers"
msgstr "재료를 프린터와 동기화"

msgctxt "@title:window"
msgid "Sync materials with printers"
msgstr "재료를 프린터와 동기화"

msgctxt "@action:button"
msgid "Sync with Printers"
msgstr "프린터와 동기화"

msgctxt "@button"
msgid "Syncing"
msgstr "동기화 중"

msgctxt "@info:generic"
msgid "Syncing..."
msgstr "동기화 중..."

msgctxt "@title:groupbox"
msgid "System information"
msgstr "시스템 정보"

msgctxt "@button"
msgid "Technical datasheet"
msgstr "기술 데이터시트"

msgctxt "@info:tooltip"
msgid "The amount of smoothing to apply to the image."
msgstr "이미지에 적용할 스무딩(smoothing)의 정도."

msgctxt "@text"
msgid "The annealing profile requires post-processing in an oven after the print is finished. This profile retains the dimensional accuracy of the printed part after annealing and improves strength, stiffness, and thermal resistance."
msgstr ""

msgctxt "@label"
msgid "The assigned printer, %1, requires the following configuration change:"
msgid_plural "The assigned printer, %1, requires the following configuration changes:"
msgstr[0] "할당된 프린터 %1의 구성을 다음과 같이 변경해야 합니다:"

msgctxt "@error:file_size"
msgid "The backup exceeds the maximum file size."
msgstr "백업이 최대 파일 크기를 초과했습니다."

msgctxt "@info:tooltip"
msgid "The base height from the build plate in millimeters."
msgstr "밀리미터 단위의 빌드 플레이트에서 기저부 높이."

msgctxt "@info:status"
msgid "The build volume height has been reduced due to the value of the \"Print Sequence\" setting to prevent the gantry from colliding with printed models."
msgstr "\"프린팅 순서\"설정 값으로 인해 갠트리가 프린팅 된 모델과 충돌하지 않도록 출력물 높이가 줄어 들었습니다."

msgctxt "@status"
msgid "The cloud connection is currently unavailable. Please check your internet connection."
msgstr "현재 클라우드 연결을 사용할 수 없습니다. 사용자의 인터넷 연결을 확인하십시오."

msgctxt "@status"
msgid "The cloud connection is currently unavailable. Please sign in to connect to the cloud printer."
msgstr "현재 클라우드 연결을 사용할 수 없습니다. 클라우드 프린터에 연결하려면 로그인하십시오."

msgctxt "@status"
msgid "The cloud printer is offline. Please check if the printer is turned on and connected to the internet."
msgstr "클라우드 프린터가 오프라인 상태입니다. 프린터가 켜져 있고 인터넷과 연결되어 있는지 확인하십시오."

msgctxt "@tooltip"
msgid "The colour of the material in this extruder."
msgstr "이 익스트루더의 재료 색."

msgctxt "@tooltip"
msgid "The configuration of this extruder is not allowed, and prohibits slicing."
msgstr "이 익스트루더의 구성이 허용되지 않았으며, 슬라이싱이 금지됩니다."

msgctxt "@label"
msgid "The configurations are not available because the printer is disconnected."
msgstr "프린터가 연결되어 있지 않기 때문에 구성을 사용할 수 없습니다."

msgctxt "@tooltip"
msgid "The current temperature of the heated bed."
msgstr "가열 된 베드의 현재 온도."

msgctxt "@tooltip"
msgid "The current temperature of this hotend."
msgstr "이 익스트루더의 현재 온도."

msgctxt "@info:tooltip"
msgid "The depth in millimeters on the build plate"
msgstr "빌드 플레이트의 깊이 (밀리미터)"

msgctxt "@text"
msgid "The draft profile is designed to print initial prototypes and concept validation with the intent of significant print time reduction."
msgstr "초안 프로파일은 인쇄 시간을 상당히 줄이려는 의도로 초기 프로토타입과 컨셉트 확인을 인쇄하도록 설계되었습니다."

msgctxt "@text"
msgid "The engineering profile is designed to print functional prototypes and end-use parts with the intent of better accuracy and for closer tolerances."
msgstr "엔지니어링 프로파일은 정확도를 개선하고 허용 오차를 좁히려는 의도로 기능 프로토타입 및 최종 사용 부품을 인쇄하도록 설계되었습니다."

msgctxt "@label"
msgid "The extruder train to use for printing the support. This is used in multi-extrusion."
msgstr "서포트 프린팅에 사용할 익스트루더. 이것은 다중 압출에 사용됩니다."

#, python-brace-format
msgctxt "@label Don't translate the XML tag <filename>!"
msgid "The file <filename>{0}</filename> already exists. Are you sure you want to overwrite it?"
msgstr "파일 <filename>{0}</filename>이 이미 있습니다. 덮어 쓰시겠습니까?"

msgctxt "@label"
msgid "The firmware shipping with new printers works, but new versions tend to have more features and improvements."
msgstr "새 프린터와 함께 제공되는 펌웨어는 작동하지만 새로운 버전은 더 많은 기능과 향상된 기능을 제공하는 경향이 있습니다."

msgctxt "@info:backup_failed"
msgid "The following error occurred while trying to restore a Cura backup:"
msgstr ""

msgctxt "@label"
msgid "The following packages can not be installed because of an incompatible Cura version:"
msgstr "호환되지 않는 Cura 버전이기 때문에 다음 패키지를 설치할 수 없습니다:"

msgctxt "@label"
msgid "The following packages will be added:"
msgstr "다음 패키지가 추가됩니다:"

msgctxt "@label"
msgid "The following printers in your account have been added in Cura:"
msgstr ""

msgctxt "@title:header"
msgid "The following printers will receive the new material profiles:"
msgstr ""

msgctxt "@info:tooltip"
msgid "The following script is active:"
msgid_plural "The following scripts are active:"
msgstr[0] "다음 스크립트들이 활성화됩니다:"

msgctxt "@label"
msgid "The following settings define the strength of your part."
msgstr "다음 설정은 부품의 강도를 정의합니다."

msgctxt "@info:status"
msgid "The highlighted areas indicate either missing or extraneous surfaces. Fix your model and open it again into Cura."
msgstr "강조 표시된 영역은 누락되거나 관련 없는 표면을 표시합니다. 모델을 수정하고 Cura에서 다시 엽니다."

msgctxt "@tooltip"
msgid "The material in this extruder."
msgstr "이 익스트루더의 재료."

msgctxt "@label:label Ultimaker Marketplace is a brand name, don't translate"
msgid "The material package associated with the Cura project could not be found on the Ultimaker Marketplace. Use the partial material profile definition stored in the Cura project file at your own risk."
msgstr "Ultimaker Marketplace에서 Cura 프로젝트와 관련된 재료 패키지를 찾을 수 없습니다. Cura 프로젝트 파일에 저장된 부분적인 재료 프로필 정의를 사용할 시 이로 인한 문제는 사용자 책임입니다."

msgctxt "@label"
msgid "The material used in this project is currently not installed in Cura.<br/>Install the material profile and reopen the project."
msgstr "이 프로젝트에 사용된 재료는 현재 Cura에 설치되지 않았습니다.<br/>재료 프로파일을 설치하고 프로젝트를 다시 여십시오."

msgctxt "@info:status"
msgid "The material used in this project relies on some material definitions not available in Cura, this might produce undesirable print results. We highly recommend installing the full material package from the Marketplace."
msgstr "이 프로젝트에 사용된 재료는 Cura에서 지원하지 않는 재료로 원하지 않는 3D 출력물을 생산할 수도 있습니다. Marketplace의 전체 재료 패키지를 설치하는 것을 권장합니다."

msgctxt "@info:tooltip"
msgid "The maximum distance of each pixel from \"Base.\""
msgstr "\"Base\"에서 각 픽셀까지의 최대 거리."

msgctxt "@label (%1 is a number)"
msgid "The new filament diameter is set to %1 mm, which is not compatible with the current extruder. Do you wish to continue?"
msgstr "새 필라멘트의 직경은 %1 mm로 설정되었으며, 현재 압출기와 호환되지 않습니다. 계속하시겠습니까?"

msgctxt "@tooltip"
msgid "The nozzle inserted in this extruder."
msgstr "이 익스트루더에 삽입 된 노즐."

msgctxt "@error:zip"
msgid "The operating system does not allow saving a project file to this location or with this file name."
msgstr "운영 체제가 프로젝트 파일을 이 위치로 또는 이 파일명으로 저장하지 못합니다."

msgctxt "@label"
msgid ""
"The pattern of the infill material of the print:\n"
"\n"
"For quick prints of non functional model choose line, zig zag or lightning infill.\n"
"\n"
"For functional part not subjected to a lot of stress we recommend grid or triangle or tri hexagon.\n"
"\n"
"For functional 3D prints which require high strength in multiple directions use cubic, cubic subdivision, quarter cubic, octet, and gyroid."
msgstr ""
"프린트의 인필 재료 패턴:\n"
"\n"
"비기능성 모델을 빠르게 프린트하려면 선, 지그재그 또는 라이트닝 인필을 선택합니다.\n"
"\n"
"많은 응력을 받지 않는 기능성 부품의 경우 그리드 또는 삼각형 또는 삼-육각형을 사용하는 것이 좋습니다.\n"
"\n"
"여러 방향에서 높은 강도를 요구하는 기능성 3D 객체의 경우에는 큐빅, 세분된 큐빅, 쿼터 큐빅, 옥텟 및 자이로이드를 사용합니다."

msgctxt "@info:tooltip"
msgid "The percentage of light penetrating a print with a thickness of 1 millimeter. Lowering this value increases the contrast in dark regions and decreases the contrast in light regions of the image."
msgstr "두께가 1mm인 출력물을 관통하는 빛의 비율 이 값을 낮추면 어두운 부분의 대조가 증가하고 이미지의 밝은 부분의 대조가 감소합니다."

msgctxt "@info:title"
msgid "The print job was successfully submitted"
msgstr "프린트 작업이 성공적으로 제출되었습니다"

msgctxt "@label"
msgid "The printer %1 is assigned, but the job contains an unknown material configuration."
msgstr "프린터 %1이(가) 할당되었으나 작업에 알 수 없는 재료 구성이 포함되어 있습니다."

msgctxt "@label"
msgid "The printer at this address has not responded yet."
msgstr "이 주소의 프린터가 아직 응답하지 않았습니다."

msgctxt "@label"
msgid "The printer at this address has not yet responded."
msgstr "이 주소의 프린터가 아직 응답하지 않았습니다."

msgctxt "@info:status"
msgid "The printer is not connected."
msgstr "프린터가 연결되어 있지 않습니다."

msgctxt "@label"
msgid "The printer(s) below cannot be connected because they are part of a group"
msgstr "아래 프린터는 그룹에 속해 있기 때문에 연결할 수 없습니다"

msgctxt "@message"
msgid "The provided state is not correct."
msgstr "입력한 상태가 올바르지 않습니다."

msgctxt "@text:window"
msgid "The release notes could not be opened."
msgstr "릴리즈 노트를 열 수 없습니다."

msgctxt "@text:error"
msgid "The response from Digital Factory appears to be corrupted."
msgstr "Digital Factory의 응답이 손상된 것 같습니다."

msgctxt "@text:error"
msgid "The response from Digital Factory is missing important information."
msgstr "Digital Factory의 응답에 중요한 정보가 누락되었습니다."

msgctxt "@tooltip"
msgid "The target temperature of the heated bed. The bed will heat up or cool down towards this temperature. If this is 0, the bed heating is turned off."
msgstr "가열 된 베드의 설정 온도. 베드가 이 온도로 가열되거나 식을 것입니다. 이 값이 0이면 베드 가열이 꺼집니다."

msgctxt "@tooltip"
msgid "The target temperature of the hotend. The hotend will heat up or cool down towards this temperature. If this is 0, the hotend heating is turned off."
msgstr "핫 엔드의 설정 온도입니다. 핫 엔드는 이 온도를 향해 가열되거나 냉각됩니다. 이 값이 0이면 온열 가열이 꺼집니다."

msgctxt "@tooltip of temperature input"
msgid "The temperature to pre-heat the bed to."
msgstr "베드를 예열하기 위한 온도."

msgctxt "@tooltip of temperature input"
msgid "The temperature to pre-heat the hotend to."
msgstr "노즐을 예열하기 위한 온도."

msgctxt "@text"
msgid "The visual profile is designed to print visual prototypes and models with the intent of high visual and surface quality."
msgstr "시각적 프로파일은 높은 시각적 및 표면 품질의 의도를 지니고 시각적 프로토타입과 모델을 인쇄하기 위해 설계되었습니다."

msgctxt "@info:tooltip"
msgid "The width in millimeters on the build plate"
msgstr "빌드 플레이트의 폭 (밀리미터)"

msgctxt "@label: Please keep the asterix, it's to indicate that a restart is needed."
msgid "Theme*:"
msgstr "테마*:"

msgctxt "@info:status"
msgid "There are no file formats available to write with!"
msgstr "쓸 수있는 파일 형식이 없습니다!"

msgctxt "@label"
msgid "There are no print jobs in the queue. Slice and send a job to add one."
msgstr "대기열에 프린팅 작업이 없습니다. 작업을 추가하려면 슬라이스하여 전송하십시오."

msgctxt "@tooltip"
msgid "There are no profiles matching the configuration of this extruder."
msgstr "이 익스트루더 구성에 일치하는 프로파일이 없습니다."

msgctxt "@info:status"
msgid "There is no active printer yet."
msgstr "아직 활성화된 프린터가 없습니다."

msgctxt "@label"
msgid "There is no printer found over your network."
msgstr "네트워크에서 검색된 프린터가 없습니다."

msgctxt "@error"
msgid "There is no workspace yet to write. Please add a printer first."
msgstr "작성할 작업 환경이 없습니다. 프린터를 먼저 추가하십시오."

msgctxt "@info:backup_status"
msgid "There was an error trying to restore your backup."
msgstr "백업 복원 시도 중 오류가 있었습니다."

msgctxt "@info:backup_status"
msgid "There was an error while creating your backup."
msgstr "백업을 생성하는 도중 오류가 있었습니다."

msgctxt "@info:backup_status"
msgid "There was an error while uploading your backup."
msgstr "백업을 업로드하는 도중 오류가 있었습니다."

msgctxt "@label"
msgid "This configuration is not available because %1 is not recognized. Please visit %2 to download the correct material profile."
msgstr "%1이(가) 인식되지 않기 때문에 이 구성을 사용할 수 없습니다. %2에 방문하여 올바른 재료 프로파일을 다운로드하십시오."

msgctxt "@text:window"
msgid "This is a Cura project file. Would you like to open it as a project or import the models from it?"
msgstr "이 파일은 Cura 프로젝트 파일입니다. 프로젝트로 열거나 모델을 가져 오시겠습니까?"

msgctxt "@label"
msgid "This material is linked to %1 and shares some of its properties."
msgstr "이 재료는 %1에 연결되어 있으며 일부 속성을 공유합니다."

msgctxt "@label"
msgid "This package will be installed after restarting."
msgstr "다시 시작한 후에 이 패키지가 설치됩니다."

msgctxt "@label"
msgid "This printer cannot be added because it's an unknown printer or it's not the host of a group."
msgstr "알 수 없는 프린터이거나 그룹의 호스트가 아니기 때문에 이 프린터를 추가할 수 없습니다."

msgctxt "info:status"
msgid "This printer is not linked to the Digital Factory:"
msgid_plural "These printers are not linked to the Digital Factory:"
msgstr[0] "다음 프린터는 Digital Factory에 연결되어 있지 않습니다:"

msgctxt "@status"
msgid "This printer is not linked to your account. Please visit the Ultimaker Digital Factory to establish a connection."
msgstr "해당 프린터가 사용자의 계정에 연결되어 있지 않습니다. Ultimaker Digital Factory에 방문하여 연결을 설정하십시오."

msgctxt "@label"
msgid "This printer is not set up to host a group of printers."
msgstr "이 프린터는 프린터 그룹을 호스트하도록 설정되어 있지 않습니다."

msgctxt "@label"
msgid "This printer is the host for a group of %1 printers."
msgstr "이 프린터는 %1개 프린터 그룹의 호스트입니다."

#, python-brace-format
msgctxt "@info:status Don't translate the XML tags <filename>!"
msgid "This profile <filename>{0}</filename> contains incorrect data, could not import it."
msgstr "프로파일 <filename>{0}</filename>에는 정확하지 않은 데이터가 포함되어 있으므로, 불러올 수 없습니다."

msgctxt "@action:label"
msgid "This profile uses the defaults specified by the printer, so it has no settings/overrides in the list below."
msgstr "이 프로파일은 프린터에서 지정한 기본값을 사용하므로 아래 목록에 아무런 설정/재정의가 없습니다."

msgctxt "@label"
msgid ""
"This setting has a value that is different from the profile.\n"
"\n"
"Click to restore the value of the profile."
msgstr ""
"이 설정에는 프로파일과 다른 값이 있습니다.\n"
"\n"
"프로파일 값을 복원하려면 클릭하십시오."

msgctxt "@item:tooltip"
msgid "This setting has been hidden by the active machine and will not be visible."
msgstr "이 설정은 활성 기기에 의해 숨겨졌으며 보이지 않습니다."

msgctxt "@item:tooltip %1 is list of setting names"
msgid "This setting has been hidden by the value of %1. Change the value of that setting to make this setting visible."
msgid_plural "This setting has been hidden by the values of %1. Change the values of those settings to make this setting visible."
msgstr[0] "이 설정은 %1 값으로 숨겨져 있습니다. 이 설정을 볼 수 있게 설정 값을 변경하십시오."

msgctxt "@label"
msgid "This setting is always shared between all extruders. Changing it here will change the value for all extruders."
msgstr "이 설정은 항상 모든 익스트루더 사이에 공유됩니다. 여기서 변경하면 모든 익스트루더에 대한 값이 변경됩니다."

msgctxt "@label"
msgid ""
"This setting is normally calculated, but it currently has an absolute value set.\n"
"\n"
"Click to restore the calculated value."
msgstr ""
"이 설정은 일반적으로 계산되지만 현재는 절대 값이 설정되어 있습니다.\n"
"\n"
"계산 된 값을 복원하려면 클릭하십시오."

msgctxt "@label"
msgid "This setting is not used because all the settings that it influences are overridden."
msgstr "영향을 미치는 모든 설정이 무효화되기 때문에 이 설정을 사용하지 않습니다."

msgctxt "@label"
msgid "This setting is resolved from conflicting extruder-specific values:"
msgstr "이 설정은 충돌하는 압출기별 값으로 결정됩니다:"

msgctxt "@label"
msgid "Time estimation"
msgstr "시간 추산"

msgctxt "@message"
msgid "Timeout when authenticating with the account server."
msgstr "계정 서버 인증 시간이 초과되었습니다."

msgctxt "@text"
msgid "To automatically sync the material profiles with all your printers connected to Digital Factory you need to be signed in in Cura."
msgstr "Digital Factory에 연결된 모든 프린터와 자동으로 재료 프로파일을 동기화하려면 Cura에 가입되어 있어야 합니다."

#, python-brace-format
msgctxt "info:status"
msgid "To establish a connection, please visit the {website_link}"
msgstr "연결을 설정하려면 {website_link}에 방문하십시오."

msgctxt "@label"
msgid "To make sure your prints will come out great, you can now adjust your buildplate. When you click 'Move to Next Position' the nozzle will move to the different positions that can be adjusted."
msgstr "프린팅이 잘 되도록 빌드 플레이트를 조정할 수 있습니다. '다음 위치로 이동'을 클릭하면 노즐이 조정할 수있는 다른 위치로 이동합니다."

msgctxt "@label"
msgid "To print directly to your printer over the network, please make sure your printer is connected to the network using a network cable or by connecting your printer to your WIFI network. If you don't connect Cura with your printer, you can still use a USB drive to transfer g-code files to your printer."
msgstr "네트워크를 통해 프린터로 직접 프린팅하려면 네트워크 케이블을 사용하거나 프린터를 WIFI 네트워크에 연결하여 프린터가 네트워크에 연결되어 있는지 확인하십시오. Cura를 프린터에 연결하지 않은 경우에도 USB 드라이브를 사용하여 g-코드 파일을 프린터로 전송할 수 있습니다."

#, python-brace-format
msgctxt "@message {printer_name} is replaced with the name of the printer"
msgid "To remove {printer_name} permanently, visit {digital_factory_link}"
msgstr "{printer_name}을(를) 영구적으로 제거하려면 {digital_factory_link}을(를) 방문하십시오."

msgctxt "@action:inmenu"
msgid "Toggle Full Screen"
msgstr "전채 화면 전환"

msgctxt "@label"
msgid "Top / Bottom"
msgstr "위 / 아래"

msgctxt "@action:inmenu menubar:view"
msgid "Top View"
msgstr "위에서 보기"

msgctxt "@info:tooltip"
msgid "Top View"
msgstr "위에서 보기"

msgctxt "@label"
msgid "Total print time"
msgstr "총 인쇄 시간"

msgctxt "@action:tooltip"
msgid "Track the print in Ultimaker Digital Factory"
msgstr "Ultimaker Digital Factory에서 프린트 추적"

msgctxt "@item:inlistbox"
msgid "Translucency"
msgstr "반투명성"

msgctxt "@tooltip"
msgid "Travel"
msgstr "움직임 경로"

msgctxt "@label"
msgid "Travels"
msgstr "이동"

msgctxt "@info:backup_failed"
msgid "Tried to restore a Cura backup that is higher than the current version."
msgstr "현재 버전보다 높은 Cura 백업을 복원하려고 시도했습니다."

msgctxt "@info:backup_failed"
msgid "Tried to restore a Cura backup without having proper data or meta data."
msgstr "적절한 데이터 또는 메타 데이터 없이 Cura 백업을 복원하려고 시도했습니다."

msgctxt "name"
msgid "Trimesh Reader"
msgstr "Trimesh 리더"

msgctxt "@button"
msgid "Troubleshooting"
msgstr "문제 해결"

msgctxt "@label"
msgid "Troubleshooting"
msgstr "문제 해결"

msgctxt "@button"
msgid "Try again"
msgstr "다시 시도"

msgctxt "@action:label"
msgid "Type"
msgstr "유형"

msgctxt "@label"
msgid "Type"
msgstr "유형"

msgctxt "name"
msgid "UFP Reader"
msgstr "UFP 리더기"

msgctxt "name"
msgid "UFP Writer"
msgstr "UFP 작성자"

msgctxt "@item:inmenu"
msgid "USB printing"
msgstr "USB 프린팅"

msgctxt "name"
msgid "USB printing"
msgstr "USB 프린팅"

msgctxt "@button"
msgid "UltiMaker Account"
msgstr "UltiMaker 계정"

msgctxt "@info"
msgid "UltiMaker Certified Material"
msgstr "UltiMaker 인증된 재료"

msgctxt "@text:window"
msgid "UltiMaker Cura collects anonymous data in order to improve the print quality and user experience. Below is an example of all the data that is shared:"
msgstr "UltiMaker Cura는 인쇄 품질과 사용자 경험을 개선하기 위해 익명 데이터를 수집합니다. 공유되는 모든 데이터의 예는 다음과 같습니다:"

msgctxt "@item:inlistbox"
msgid "UltiMaker Format Package"
msgstr "UltiMaker 포맷 패키지"

msgctxt "name"
msgid "UltiMaker Network Connection"
msgstr "UltiMaker 네트워크 연결"

msgctxt "@info"
msgid "UltiMaker Verified Package"
msgstr "UltiMaker 검증된 패키지"

msgctxt "@info"
msgid "UltiMaker Verified Plug-in"
msgstr "UltiMaker 검증된 플러그인"

msgctxt "name"
msgid "UltiMaker machine actions"
msgstr "UltiMaker 기기 동작"

msgctxt "@button"
msgid "UltiMaker printer"
msgstr "UltiMaker 프린터"

msgctxt "@label:button"
msgid "UltiMaker support"
msgstr ""

msgctxt "info:name"
msgid "Ultimaker Digital Factory"
msgstr "Ultimaker Digital Factory"

msgctxt "name"
msgid "Ultimaker Digital Library"
msgstr "UltiMaker 디지털 라이브러리"

msgctxt "@info:status"
msgid "Unable to add the profile."
msgstr "프로파일을 추가할 수 없습니다."

msgctxt "@info:status"
msgid "Unable to find a location within the build volume for all objects"
msgstr "모든 개체가 출력할 수 있는 최대 사이즈 내에 위치할 수 없습니다"

msgctxt "@info"
msgid "Unable to reach the UltiMaker account server."
msgstr "UltiMaker 계정 서버에 도달할 수 없음."

msgctxt "@text"
msgid "Unable to read example data file."
msgstr "예시 데이터 파일을 읽을 수 없습니다."

msgctxt "@info:title"
msgid "Unable to slice"
msgstr "슬라이스 할 수 없습니다"

msgctxt "@label:PrintjobStatus"
msgid "Unable to slice"
msgstr "슬라이스 할 수 없습니다"

msgctxt "@info:status"
msgid "Unable to slice because the prime tower or prime position(s) are invalid."
msgstr "프라임 타워 또는 위치가 유효하지 않아 슬라이스 할 수 없습니다."

#, python-format
msgctxt "@info:status"
msgid "Unable to slice because there are objects associated with disabled Extruder %s."
msgstr "비활성화된 익스트루더 %s(와)과 연결된 개체가 있기 때문에 슬라이스할 수 없습니다."

#, python-brace-format
msgctxt "@info:status"
msgid "Unable to slice due to some per-model settings. The following settings have errors on one or more models: {error_labels}"
msgstr "일부 모델별 설정으로 인해 슬라이스할 수 없습니다. 하나 이상의 모델에서 다음 설정에 오류가 있습니다. {error_labels}"

msgctxt "@info:status"
msgid "Unable to slice with the current material as it is incompatible with the selected machine or configuration."
msgstr "선택한 소재 또는 구성과 호환되지 않기 때문에 현재 소재로 슬라이스 할 수 없습니다."

#, python-brace-format
msgctxt "@info:status"
msgid "Unable to slice with the current settings. The following settings have errors: {0}"
msgstr "현재 설정으로 슬라이스 할 수 없습니다. 다음 설정에는 오류가 있습니다 : {0}"

msgctxt "@info"
msgid "Unable to start a new sign in process. Check if another sign in attempt is still active."
msgstr "새 로그인 작업을 시작할 수 없습니다. 다른 로그인 작업이 진행 중인지 확인하십시오."

msgctxt "@label:status"
msgid "Unavailable"
msgstr "사용불가"

msgctxt "@label"
msgid "Unavailable printer"
msgstr "사용할 수 없는 프린터"

msgctxt "@action:inmenu menubar:edit"
msgid "Ungroup Models"
msgstr "모델 그룹 해제"

msgctxt "@button"
msgid "Uninstall"
msgstr "설치 제거"

msgctxt "@title:column Unit of measurement"
msgid "Unit"
msgstr "단위"

msgctxt "@label Description for development tool"
msgid "Universal build system configuration"
msgstr "범용 빌드 시스템 설정"

msgctxt "@label"
msgid "Unknown"
msgstr "알 수 없는"

msgctxt "@label unknown version of Cura"
msgid "Unknown"
msgstr "알 수 없음"

msgctxt "@label:property"
msgid "Unknown Author"
msgstr "알 수 없는 원작자"

msgctxt "@label:property"
msgid "Unknown Package"
msgstr "알 수 없는 패키지"

#, python-brace-format
msgctxt "@error:send"
msgid "Unknown error code when uploading print job: {0}"
msgstr "프린트 작업 업로드 시 알 수 없는 오류 코드: {0}"

msgctxt "@text"
msgid "Unknown error."
msgstr "알 수 없는 오류입니다."

msgctxt "@label"
msgid "Unlink Material"
msgstr "재료 연결 해제"

msgctxt "@label:status"
msgid "Unreachable"
msgstr "연결할 수 없음"

msgctxt "@label"
msgid "Untitled"
msgstr "제목 없음"

msgctxt "@text Print job name"
msgid "Untitled"
msgstr "제목 없음"

msgctxt "@button"
msgid "Update"
msgstr "업데이트"

msgctxt "@action"
msgid "Update Firmware"
msgstr "펌웨어 업데이트"

msgctxt "@title"
msgid "Update Firmware"
msgstr "펌웨어 업데이트"

msgctxt "@action:ComboBox Update/override existing profile"
msgid "Update existing"
msgstr "기존 업데이트"

msgctxt "@action:tooltip"
msgid "Update profile with current settings/overrides"
msgstr "현재 설정 / 재정의 프로파일 업데이트"

msgctxt "@action:button"
msgid "Update profile."
msgstr "프로파일을 업데이트하십시오."

msgctxt "@info:title"
msgid "Update your printer"
msgstr "프린터 업데이트"

msgctxt "@label"
msgid "Updates"
msgstr "업데이트"

msgctxt "@label"
msgid "Updating firmware."
msgstr "펌웨어 업데이트 중."

msgctxt "@button"
msgid "Updating..."
msgstr "업데이트 중"

msgctxt "description"
msgid "Upgrades configurations from Cura 2.1 to Cura 2.2."
msgstr "Cura 2.1에서 Cura 2.2로 구성을 업그레이드합니다."

msgctxt "description"
msgid "Upgrades configurations from Cura 2.2 to Cura 2.4."
msgstr "Cura 2.2에서 Cura 2.4로 구성을 업그레이드합니다."

msgctxt "description"
msgid "Upgrades configurations from Cura 2.5 to Cura 2.6."
msgstr "Cura 2.5에서 Cura 2.6으로 구성을 업그레이드합니다."

msgctxt "description"
msgid "Upgrades configurations from Cura 2.6 to Cura 2.7."
msgstr "Cura 2.6에서 Cura 2.7로 구성을 업그레이드합니다."

msgctxt "description"
msgid "Upgrades configurations from Cura 2.7 to Cura 3.0."
msgstr "Cura 2.7에서 Cura 3.0으로 구성을 업그레이드합니다."

msgctxt "description"
msgid "Upgrades configurations from Cura 3.0 to Cura 3.1."
msgstr "Cura 3.0에서 Cura 3.1로 구성을 업그레이드합니다."

msgctxt "description"
msgid "Upgrades configurations from Cura 3.2 to Cura 3.3."
msgstr "Cura 3.2에서 Cura 3.3으로 구성을 업그레이드합니다."

msgctxt "description"
msgid "Upgrades configurations from Cura 3.3 to Cura 3.4."
msgstr "Cura 3.3에서 Cura 3.4로 구성을 업그레이드합니다."

msgctxt "description"
msgid "Upgrades configurations from Cura 3.4 to Cura 3.5."
msgstr "Cura 3.4에서 Cura 3.5로 구성을 업그레이드합니다."

msgctxt "description"
msgid "Upgrades configurations from Cura 3.5 to Cura 4.0."
msgstr "Cura 3.5에서 Cura 4.0으로 구성을 업그레이드합니다."

msgctxt "description"
msgid "Upgrades configurations from Cura 4.0 to Cura 4.1."
msgstr "Cura 4.0에서 Cura 4.1로 구성을 업그레이드합니다."

msgctxt "description"
msgid "Upgrades configurations from Cura 4.1 to Cura 4.2."
msgstr "Cura 4.1에서 Cura 4.2로 구성을 업그레이드합니다."

msgctxt "description"
msgid "Upgrades configurations from Cura 4.11 to Cura 4.12."
msgstr "Cura 4.11에서 Cura 4.12로 구성을 업그레이드합니다."

msgctxt "description"
msgid "Upgrades configurations from Cura 4.13 to Cura 5.0."
msgstr "Cura 4.13에서 Cura 5.0으로 구성을 업그레이드합니다."

msgctxt "description"
msgid "Upgrades configurations from Cura 4.2 to Cura 4.3."
msgstr "Cura 4.2에서 Cura 4.3으로 구성을 업그레이드합니다."

msgctxt "description"
msgid "Upgrades configurations from Cura 4.3 to Cura 4.4."
msgstr "Cura 4.3에서 Cura 4.4로 구성을 업그레이드합니다."

msgctxt "description"
msgid "Upgrades configurations from Cura 4.4 to Cura 4.5."
msgstr "Cura 4.4에서 Cura 4.5로 구성을 업그레이드합니다."

msgctxt "description"
msgid "Upgrades configurations from Cura 4.5 to Cura 4.6."
msgstr "Cura 4.5에서 Cura 4.6으로 구성을 업그레이드합니다."

msgctxt "description"
msgid "Upgrades configurations from Cura 4.6.0 to Cura 4.6.2."
msgstr "Cura 4.6.0에서 Cura 4.6.2로 구성을 업그레이드합니다."

msgctxt "description"
msgid "Upgrades configurations from Cura 4.6.2 to Cura 4.7."
msgstr "Cura 4.6.2에서 Cura 4.7로 구성을 업그레이드합니다."

msgctxt "description"
msgid "Upgrades configurations from Cura 4.7 to Cura 4.8."
msgstr "Cura 4.7에서 Cura 4.8로 구성을 업그레이드합니다."

msgctxt "description"
msgid "Upgrades configurations from Cura 4.8 to Cura 4.9."
msgstr "Cura 4.8에서 Cura 4.9로 구성을 업그레이드합니다."

msgctxt "description"
msgid "Upgrades configurations from Cura 4.9 to Cura 4.10."
msgstr "Cura 4.9에서 Cura 4.10으로 구성을 업그레이드합니다."

msgctxt "description"
msgid "Upgrades configurations from Cura 5.2 to Cura 5.3."
msgstr "Cura 5.2에서 Cura 5.3으로 구성을 업그레이드합니다."

msgctxt "description"
msgid "Upgrades configurations from Cura 5.3 to Cura 5.4."
msgstr ""

msgctxt "@action:button"
msgid "Upload custom Firmware"
msgstr "사용자 정의 펌웨어 업로드"

msgctxt "@info:status"
msgid "Uploading print job to printer."
msgstr "프린트 작업을 프린터로 업로드하고 있습니다."

msgctxt "@info:backup_status"
msgid "Uploading your backup..."
msgstr "백업 업로드 중..."

msgctxt "@option:check"
msgid "Use a single instance of Cura"
msgstr "Cura의 단일 인스턴스 사용"

msgctxt "@label"
msgid "Use glue for better adhesion with this material combination."
msgstr "더 나은 접착력을 위해 이 재료 조합과 함께 접착제를 사용하십시오.."

msgctxt "@label"
msgid "User Agreement"
msgstr "사용자 계약"

msgctxt "@label Description for application dependency"
msgid "Utility functions, including an image loader"
msgstr "이미지 로더를 포함한 유틸리티 기능"

msgctxt "@label Description for application dependency"
msgid "Utility library, including Voronoi generation"
msgstr "Voronoi 세대를 포함한 유틸리티 라이브러리"

msgctxt "name"
msgid "Version Upgrade 2.1 to 2.2"
msgstr "2.1에서 2.2로 버전 업그레이드"

msgctxt "name"
msgid "Version Upgrade 2.2 to 2.4"
msgstr "2.2에서 2.4로 버전 업그레이드"

msgctxt "name"
msgid "Version Upgrade 2.5 to 2.6"
msgstr "2.5에서 2.6으로 버전 업그레이드"

msgctxt "name"
msgid "Version Upgrade 2.6 to 2.7"
msgstr "2.6에서 2.7으로 버전 업그레이드"

msgctxt "name"
msgid "Version Upgrade 2.7 to 3.0"
msgstr "2.7에서 3.0으로 버전 업그레이드"

msgctxt "name"
msgid "Version Upgrade 3.0 to 3.1"
msgstr "3.0에서 3.1로 버전 업그레이드"

msgctxt "name"
msgid "Version Upgrade 3.2 to 3.3"
msgstr "3.2에서 3.3으로 버전 업그레이드"

msgctxt "name"
msgid "Version Upgrade 3.3 to 3.4"
msgstr "버전 업그레이드 3.3에서 3.4"

msgctxt "name"
msgid "Version Upgrade 3.4 to 3.5"
msgstr "3.4에서 3.5로 버전 업그레이드"

msgctxt "name"
msgid "Version Upgrade 3.5 to 4.0"
msgstr "버전 업그레이드 3.5에서 4.0"

msgctxt "name"
msgid "Version Upgrade 4.0 to 4.1"
msgstr "버전 업그레이드 4.0에서 4.1"

msgctxt "name"
msgid "Version Upgrade 4.1 to 4.2"
msgstr "4.1에서 4.2로 버전 업그레이드"

msgctxt "name"
msgid "Version Upgrade 4.11 to 4.12"
msgstr "4.11에서 4.12로 버전 업그레이드"

msgctxt "name"
msgid "Version Upgrade 4.13 to 5.0"
msgstr "4.13에서 5.0으로 버전 업그레이드"

msgctxt "name"
msgid "Version Upgrade 4.2 to 4.3"
msgstr "4.2에서 4.3로 버전 업그레이드"

msgctxt "name"
msgid "Version Upgrade 4.3 to 4.4"
msgstr "4.3에서 4.4로 버전 업그레이드"

msgctxt "name"
msgid "Version Upgrade 4.4 to 4.5"
msgstr "4.4에서 4.5로 버전 업그레이드"

msgctxt "name"
msgid "Version Upgrade 4.5 to 4.6"
msgstr "4.5에서 4.6으로 버전 업그레이드"

msgctxt "name"
msgid "Version Upgrade 4.6.0 to 4.6.2"
msgstr "4.6.0에서 4.6.2로 버전 업그레이드"

msgctxt "name"
msgid "Version Upgrade 4.6.2 to 4.7"
msgstr "4.6.2에서 4.7로 버전 업그레이드"

msgctxt "name"
msgid "Version Upgrade 4.7 to 4.8"
msgstr "4.7에서 4.8로 버전 업그레이드"

msgctxt "name"
msgid "Version Upgrade 4.8 to 4.9"
msgstr "4.8에서 4.9로 버전 업그레이드"

msgctxt "name"
msgid "Version Upgrade 4.9 to 4.10"
msgstr "4.9에서 4.10으로 버전 업그레이드"

msgctxt "name"
msgid "Version Upgrade 5.2 to 5.3"
msgstr "5.2에서 5.3으로 버전 업그레이드"

msgctxt "name"
msgid "Version Upgrade 5.3 to 5.4"
msgstr ""

msgctxt "@button"
msgid "View printers in Digital Factory"
msgstr "Digital Factory에서 프린터 보기"

msgctxt "@label"
msgid "View type"
msgstr "유형 보기"

msgctxt "@label link to technical assistance"
msgid "View user manuals online"
msgstr "사용자 매뉴얼 온라인 보기"

msgctxt "@label"
msgid "Viewport behavior"
msgstr "뷰포트 동작"

msgctxt "@action:inmenu"
msgid "Visible Settings"
msgstr "표시 설정"

msgctxt "@button"
msgid "Visit plug-in website"
msgstr "플러그인 웹사이트 방문"

msgctxt "@tooltip:button"
msgid "Visit the UltiMaker website."
msgstr "UltiMaker 웹 사이트를 방문하십시오."

msgctxt "@label"
msgid "Visual"
msgstr "뛰어난 외관"

msgctxt "@label"
msgid "Waiting for"
msgstr "대기"

msgctxt "@label"
msgid "Waiting for Cloud response"
msgstr "클라우드 응답 대기"

msgctxt "@button"
msgid "Waiting for new printers"
msgstr "새 프린터 대기 중"

msgctxt "@button"
msgid "Want more?"
msgstr "무엇을 더 하시겠습니까?"

msgctxt "@info:title"
msgid "Warning"
msgstr "경고"

#, python-brace-format
msgctxt "@info:status"
msgid "Warning: The profile is not visible because its quality type '{0}' is not available for the current configuration. Switch to a material/nozzle combination that can use this quality type."
msgstr "경고: 프로파일은 '{0}' 품질 타입을 현재 구성에 이용할 수 없기 때문에 찾을 수 없습니다. 이 품질 타입을 사용할 수 있는 재료/노즐 조합으로 전환하십시오."

msgctxt "@text:window"
msgid "We have found one or more G-Code files within the files you have selected. You can only open one G-Code file at a time. If you want to open a G-Code file, please just select only one."
msgstr "선택한 파일 내에 하나 이상의 G-코드 파일이 있습니다. 한 번에 하나의 G-코드 파일 만 열 수 있습니다. G-코드 파일을 열려면 하나만 선택하십시오."

msgctxt "@text:window"
msgid "We have found one or more project file(s) within the files you have selected. You can open only one project file at a time. We suggest to only import models from those files. Would you like to proceed?"
msgstr "선택한 파일 내에 하나 이상의 프로젝트 파일이 있습니다. 한 번에 하나의 프로젝트 파일 만 열 수 있습니다. 해당 파일에서 모델 만 가져 오기를 권장합니다. 계속 하시겠습니까?"

msgctxt "@info"
msgid "Webcam feeds for cloud printers cannot be viewed from UltiMaker Cura. Click \"Manage printer\" to visit Ultimaker Digital Factory and view this webcam."
msgstr "클라우드 프린터용 Webcam 피드는 UltiMaker Cura에서 볼 수 없습니다. '프린터 관리'를 클릭하여 Ultimaker Digital Factory를 방문하고 이 웹캠을 확인하십시오."

msgctxt "@button"
msgid "Website"
msgstr "웹사이트"

msgctxt "@label"
msgid "What printer would you like to setup?"
msgstr "어떤 프린터를 설정하시겠습니까?"

msgctxt "@info:tooltip"
msgid "What type of camera rendering should be used?"
msgstr "어떤 유형의 카메라 렌더링을 사용해야 합니까?"

msgctxt "@action:inmenu menubar:help"
msgid "What's New"
msgstr "새로운 기능"

msgctxt "@label"
msgid "What's New"
msgstr "새로운 기능"

msgctxt "@title:window"
msgid "What's New"
msgstr "새로운 기능"

msgctxt "@info:tooltip"
msgid "When checking for updates, check for both stable and for beta releases."
msgstr "업데이트 사항을 확인할 때 안정적인 베타 릴리즈를 확인하십시오."

msgctxt "@info:tooltip"
msgid "When checking for updates, only check for stable releases."
msgstr "업데이트 사항을 확인할 때 안정적인 릴리즈만 확인하십시오."

msgctxt "@info:tooltip"
msgid "When you have made changes to a profile and switched to a different one, a dialog will be shown asking whether you want to keep your modifications or not, or you can choose a default behaviour and never show that dialog again."
msgstr "프로파일을 변경하고 다른 프로파일로 전환하면 수정 사항을 유지할지 여부를 묻는 대화 상자가 표시됩니다. 기본 행동을 선택하면 해당 대화 상자를 다시 표시 하지 않을 수 있습니다."

msgctxt "@button"
msgid "Why do I need to sync material profiles?"
msgstr "재료 프로파일을 동기화해야 하는 이유는 무엇입니까?"

msgctxt "@action:label"
msgid "Width (mm)"
msgstr "너비 (mm)"

msgctxt "description"
msgid "Writes g-code to a compressed archive."
msgstr "압축 된 아카이브에 g-code를 씁니다."

msgctxt "description"
msgid "Writes g-code to a file."
msgstr "G Code를 파일에 씁니다."

msgctxt "@label"
msgid "X (Width)"
msgstr "X (너비)"

msgctxt "@label"
msgid "X max"
msgstr "X 최대값"

msgctxt "@label"
msgid "X min"
msgstr "X 최소값"

msgctxt "name"
msgid "X-Ray View"
msgstr "엑스레이 뷰"

msgctxt "@item:inlistbox"
msgid "X-Ray view"
msgstr "엑스레이 뷰"

msgctxt "@label"
msgid "X/Y"
msgstr "X/Y"

msgctxt "@item:inlistbox"
msgid "X3D File"
msgstr "X3D 파일"

msgctxt "name"
msgid "X3D Reader"
msgstr "X3D 리더"

msgctxt "@label"
msgid "Y (Depth)"
msgstr "Y (깊이)"

msgctxt "@label"
msgid "Y max"
msgstr "Y 최대값"

msgctxt "@label"
msgid "Y min"
msgstr "Y 최소값"

msgctxt "@info"
msgid "Yes"
msgstr "예"

msgctxt "@label"
msgid ""
"You are about to remove all printers from Cura. This action cannot be undone.\n"
"Are you sure you want to continue?"
msgstr ""
"Cura에서 모든 프린터를 제거하려고 합니다. 이 작업은 실행 취소할 수 없습니다. \n"
"정말로 계속하시겠습니까?"

#, python-brace-format
msgctxt "@label"
msgid ""
"You are about to remove {0} printer from Cura. This action cannot be undone.\n"
"Are you sure you want to continue?"
msgid_plural ""
"You are about to remove {0} printers from Cura. This action cannot be undone.\n"
"Are you sure you want to continue?"
msgstr[0] ""
"Cura에서 {0} 프린터를 제거하려고 합니다. 이 작업은 실행 취소할 수 없습니다. \n"
"정말로 계속하시겠습니까?"

msgctxt "@info:status"
msgid "You are attempting to connect to a printer that is not running UltiMaker Connect. Please update the printer to the latest firmware."
msgstr "UltiMaker Connect를 실행하지 않는 프린터에 연결하려 합니다. 프린터를 최신 펌웨어로 업데이트해 주십시오."

#, python-brace-format
msgctxt "@info:status"
msgid "You are attempting to connect to {0} but it is not the host of a group. You can visit the web page to configure it as a group host."
msgstr "연결 시도 중인 {0}이(가) 그룹의 호스트가 아닙니다. 웹 페이지에서 그룹 호스트로 설정할 수 있습니다."

msgctxt "@empty_state"
msgid "You don't have any backups currently. Use the 'Backup Now' button to create one."
msgstr "현재 백업이 없습니다. ‘지금 백업’ 버튼을 사용하여 생성하십시오."

msgctxt "@text:window, %1 is a profile name"
msgid "You have customized some profile settings. Would you like to Keep these changed settings after switching profiles? Alternatively, you can discard the changes to load the defaults from '%1'."
msgstr ""
"일부 프로파일 설정을 사용자 정의했습니다.\n"
"프로파일 전환 후에도 변경된 설정을 유지하시겠습니까?\n"
"또는 변경 사항을 버리고 '%1'에서 기본값을 로드할 수 있습니다."

msgctxt "@label"
msgid "You need to accept the license to install the package"
msgstr "패키지를 설치하려면 라이선스를 수락해야 합니다"

msgctxt "@info:generic"
msgid "You need to quit and restart {} before changes have effect."
msgstr "변경 사항이 적용되기 전에 {}을(를) 멈추고 다시 시작해야 합니다."

msgctxt "@dialog:info"
msgid "You will need to restart Cura before your backup is restored. Do you want to close Cura now?"
msgstr "백업이 복원되기 전에 Cura를 다시 시작해야 합니다. 지금 Cura를 닫으시겠습니까?"

msgctxt "@info:status"
msgid "You will receive a confirmation via email when the print job is approved"
msgstr "프린트 작업이 승인되면 확인 이메일이 발송됩니다"

msgctxt "@info:backup_status"
msgid "Your backup has finished uploading."
msgstr "백업이 업로드를 완료했습니다."

msgctxt "@action:label"
msgid "Your current settings match the selected profile."
msgstr "현재 설정이 선택한 프로파일과 일치합니다."

msgctxt "@info"
msgid "Your new printer will automatically appear in Cura"
msgstr "새 프린터가 Cura에 자동으로 나타납니다."

#, python-brace-format
msgctxt "@info:status"
msgid ""
"Your printer <b>{printer_name}</b> could be connected via cloud.\n"
" Manage your print queue and monitor your prints from anywhere connecting your printer to Digital Factory"
msgstr ""
"Your printer <b>{printer_name}</b> could be connected via cloud.\n"
" Manage your print queue and monitor your prints from anywhere connecting your printer to Digital Factory"

msgctxt "@label"
msgid "Z"
msgstr "Z"

msgctxt "@label"
msgid "Z (Height)"
msgstr "Z (높이)"

msgctxt "@label Description for application dependency"
msgid "ZeroConf discovery library"
msgstr "ZeroConf discovery 라이브러리"

msgctxt "@action:button"
msgid "Zoom toward mouse direction"
msgstr "마우스 방향으로 확대"

msgctxt "@info:tooltip"
msgid "Zooming towards the mouse is not supported in the orthographic perspective."
msgstr "정투영법 시점에서는 마우스 방향으로 확대가 지원되지 않습니다."

msgctxt "@text Placeholder for the username if it has been deleted"
msgid "deleted user"
msgstr "삭제된 사용자"

msgctxt "@item:inlistbox"
msgid "glTF Binary"
msgstr "glTF Binary"

msgctxt "@item:inlistbox"
msgid "glTF Embedded JSON"
msgstr "glTF Embedded JSON"

msgctxt "@label"
msgid "max"
msgstr "최대"

msgctxt "@label"
msgid "min"
msgstr "최소"

msgctxt "@label"
msgid "mm"
msgstr "mm"

msgctxt "@info:status"
msgid "today"
msgstr "오늘"

msgctxt "@info:status"
msgid "tomorrow"
msgstr "내일"

msgctxt "@label"
msgid "version: %1"
msgstr "버전: %1"

#, python-brace-format
msgctxt "@message {printer_name} is replaced with the name of the printer"
msgid "{printer_name} will be removed until the next account sync."
msgstr "다음 계정 동기화 시까지 {printer_name}이(가) 제거됩니다."

msgctxt "@info:generic"
msgid "{} plugins failed to download"
msgstr "{}개의 플러그인을 다운로드하지 못했습니다"

#~ msgctxt "@info:status"
#~ msgid "Cura does not accurately display layers when Wire Printing is enabled."
#~ msgstr "와이어 프린팅이 활성화되어 있을 때 Cura는 레이어를 정확하게 표시하지 않습니다."

#~ msgctxt "@info:title"
#~ msgid "Simulation View"
#~ msgstr "시뮬레이션 뷰"<|MERGE_RESOLUTION|>--- conflicted
+++ resolved
@@ -8,11 +8,7 @@
 msgstr ""
 "Project-Id-Version: PACKAGE VERSION\n"
 "Report-Msgid-Bugs-To: \n"
-<<<<<<< HEAD
-"POT-Creation-Date: 2023-05-11 14:19+0000\n"
-=======
 "POT-Creation-Date: 2023-07-06 14:20+0000\n"
->>>>>>> e5fef5ba
 "PO-Revision-Date: YEAR-MO-DA HO:MI+ZONE\n"
 "Last-Translator: FULL NAME <EMAIL@ADDRESS>\n"
 "Language-Team: LANGUAGE <LL@li.org>\n"
@@ -27,27 +23,6 @@
 msgid "%(width).1f x %(depth).1f x %(height).1f mm"
 msgstr "%(width).1f x %(depth).1f x %(height).1f mm"
 
-<<<<<<< HEAD
-#: cura/Arranging/ArrangeObjectsJob.py:27
-msgctxt "@info:status"
-msgid "Finding new location for objects"
-msgstr "객체의 새 위치 찾기"
-
-#: cura/Arranging/ArrangeObjectsJob.py:31
-msgctxt "@info:title"
-msgid "Finding Location"
-msgstr "위치 찾기"
-
-#: cura/Arranging/ArrangeObjectsJob.py:45 cura/MultiplyObjectsJob.py:101
-msgctxt "@info:status"
-msgid "Unable to find a location within the build volume for all objects"
-msgstr "모든 개체가 출력할 수 있는 최대 사이즈 내에 위치할 수 없습니다"
-
-#: cura/Arranging/ArrangeObjectsJob.py:46
-msgctxt "@info:title"
-msgid "Can't Find Location"
-msgstr "위치를 찾을 수 없음"
-=======
 msgctxt "@action:label"
 msgid "%1 & material"
 msgstr "%1 & 재료"
@@ -65,7 +40,6 @@
 msgid "%1, %2 override"
 msgid_plural "%1, %2 overrides"
 msgstr[0] "%1, %2 무시"
->>>>>>> e5fef5ba
 
 msgctxt "@label g for grams"
 msgid "%1g"
@@ -235,44 +209,21 @@
 msgid "<b>Only user changed settings will be saved in the custom profile.</b><br/>For materials that support it, the new custom profile will inherit properties from <b>%1</b>."
 msgstr "<b>사용자 지정 프로필에는 사용자가 변경한 설정만 저장됩니다.</b><br/>이를 지원하는 재료의 경우 새 사용자 지정 프로필은 <b>%1</b>의 속성을 상속합니다."
 
-<<<<<<< HEAD
-#: cura/CuraApplication.py:1817
-=======
->>>>>>> e5fef5ba
 #, python-brace-format
 msgctxt "@label OpenGL renderer"
 msgid "<li>OpenGL Renderer: {renderer}</li>"
 msgstr "<li>OpenGL Renderer: {renderer}</li>"
 
-<<<<<<< HEAD
-#: cura/CuraApplication.py:1819 cura/OAuth2/AuthorizationService.py:217
-#: plugins/RemovableDriveOutputDevice/RemovableDriveOutputDevice.py:189
-msgctxt "@info:title"
-msgid "Warning"
-msgstr "경고"
-
-#: cura/CuraApplication.py:1829
-=======
 #, python-brace-format
 msgctxt "@label OpenGL vendor"
 msgid "<li>OpenGL Vendor: {vendor}</li>"
 msgstr "<li>OpenGL 공급업체: {vendor}</li>"
 
->>>>>>> e5fef5ba
 #, python-brace-format
 msgctxt "@label OpenGL version"
 msgid "<li>OpenGL Version: {version}</li>"
 msgstr "<li>OpenGL 버전: {version}</li>"
 
-<<<<<<< HEAD
-#: cura/CuraApplication.py:1831 cura/Settings/CuraContainerRegistry.py:156
-#: cura/Settings/CuraContainerRegistry.py:166
-#: plugins/RemovableDriveOutputDevice/RemovableDriveOutputDevice.py:153
-#: plugins/RemovableDriveOutputDevice/RemovableDriveOutputDevice.py:173
-msgctxt "@info:title"
-msgid "Error"
-msgstr "오류"
-=======
 msgctxt "@label crash message"
 msgid ""
 "<p><b>A fatal error has occurred in Cura. Please send us this Crash Report to fix the problem</p></b>\n"
@@ -282,7 +233,6 @@
 "<p><b>치명적인 오류가 발생했습니다. 문제를 해결할 수 있도록 이 충돌 보고서를 보내주십시오</p></b>\n"
 "            <p>&quot;보고서 전송&quot; 버튼을 사용하면 버그 보고서가 서버에 자동으로 전달됩니다</p>\n"
 "        "
->>>>>>> e5fef5ba
 
 msgctxt "@label crash message"
 msgid ""
@@ -388,22 +338,6 @@
 msgid "Active print"
 msgstr "활성화된 프린트"
 
-<<<<<<< HEAD
-#: cura/MultiplyObjectsJob.py:31
-msgctxt "@info:status"
-msgid "Multiplying and placing objects"
-msgstr "객체를 증가시키고 배치"
-
-#: cura/MultiplyObjectsJob.py:33
-msgctxt "@info:title"
-msgid "Placing Objects"
-msgstr "개체 배치 중"
-
-#: cura/MultiplyObjectsJob.py:102
-msgctxt "@info:title"
-msgid "Placing Object"
-msgstr "개체 배치 중"
-=======
 msgctxt "@action:button"
 msgid "Add"
 msgstr "추가"
@@ -415,7 +349,6 @@
 msgctxt "@action:button"
 msgid "Add New"
 msgstr "새로 추가"
->>>>>>> e5fef5ba
 
 msgctxt "@title:window"
 msgid "Add Printer"
@@ -2896,22 +2829,6 @@
 msgid "Override will use the specified settings with the existing printer configuration. This may result in a failed print."
 msgstr "무시하기는 기존 프린터 구성과 함께 지정된 설정을 사용하게 됩니다. 이는 인쇄 실패로 이어질 수 있습니다."
 
-<<<<<<< HEAD
-#: plugins/UM3NetworkPrinting/src/Network/LocalClusterOutputDevice.py:63
-msgctxt "@action:button Preceded by 'Ready to'."
-msgid "Print over network"
-msgstr "네트워크를 통해 프린팅"
-
-#: plugins/UM3NetworkPrinting/src/Network/LocalClusterOutputDevice.py:64
-msgctxt "@properties:tooltip"
-msgid "Print over network"
-msgstr "네트워크를 통해 프린팅"
-
-#: plugins/UM3NetworkPrinting/src/Network/LocalClusterOutputDevice.py:65
-msgctxt "@info:status"
-msgid "Connected over the network"
-msgstr "네트워크를 통해 연결됨"
-=======
 msgctxt "@label %1 is the number of settings it overrides."
 msgid "Overrides %1 setting."
 msgid_plural "Overrides %1 settings."
@@ -2924,7 +2841,6 @@
 msgctxt "@item:inlistbox"
 msgid "PNG Image"
 msgstr "PNG 이미지"
->>>>>>> e5fef5ba
 
 msgctxt "@header"
 msgid "Package details"
@@ -3317,242 +3233,6 @@
 msgid "Profile"
 msgstr "프로파일"
 
-<<<<<<< HEAD
-#: resources/qml/Actions.qml:83
-msgctxt "@action:inmenu"
-msgid "Show Online Troubleshooting"
-msgstr "온라인 문제 해결 표시"
-
-#: resources/qml/Actions.qml:90
-msgctxt "@action:inmenu"
-msgid "Toggle Full Screen"
-msgstr "전채 화면 전환"
-
-#: resources/qml/Actions.qml:98
-msgctxt "@action:inmenu"
-msgid "Exit Full Screen"
-msgstr "전체 화면 종료"
-
-#: resources/qml/Actions.qml:105
-msgctxt "@action:inmenu menubar:edit"
-msgid "&Undo"
-msgstr "되돌리기(&U)"
-
-#: resources/qml/Actions.qml:115
-msgctxt "@action:inmenu menubar:edit"
-msgid "&Redo"
-msgstr "다시하기(&R)"
-
-#: resources/qml/Actions.qml:133
-msgctxt "@action:inmenu menubar:file"
-msgid "&Quit"
-msgstr "종료(&Q)"
-
-#: resources/qml/Actions.qml:141
-msgctxt "@action:inmenu menubar:view"
-msgid "3D View"
-msgstr "3D 보기"
-
-#: resources/qml/Actions.qml:148
-msgctxt "@action:inmenu menubar:view"
-msgid "Front View"
-msgstr "앞에서 보기"
-
-#: resources/qml/Actions.qml:155
-msgctxt "@action:inmenu menubar:view"
-msgid "Top View"
-msgstr "위에서 보기"
-
-#: resources/qml/Actions.qml:162
-msgctxt "@action:inmenu menubar:view"
-msgid "Bottom View"
-msgstr "하단 뷰"
-
-#: resources/qml/Actions.qml:169
-msgctxt "@action:inmenu menubar:view"
-msgid "Left Side View"
-msgstr "왼쪽에서 보기"
-
-#: resources/qml/Actions.qml:176
-msgctxt "@action:inmenu menubar:view"
-msgid "Right Side View"
-msgstr "오른쪽에서 보기"
-
-#: resources/qml/Actions.qml:190
-msgctxt "@action:inmenu"
-msgid "Configure Cura..."
-msgstr "Cura 구성 ..."
-
-#: resources/qml/Actions.qml:199
-msgctxt "@action:inmenu menubar:printer"
-msgid "&Add Printer..."
-msgstr "프린터 추가..."
-
-#: resources/qml/Actions.qml:205
-msgctxt "@action:inmenu menubar:printer"
-msgid "Manage Pr&inters..."
-msgstr "프린터 관리 ..."
-
-#: resources/qml/Actions.qml:212
-msgctxt "@action:inmenu"
-msgid "Manage Materials..."
-msgstr "재료 관리..."
-
-#: resources/qml/Actions.qml:220
-msgctxt "@action:inmenu Marketplace is a brand name of UltiMaker's, so don't translate."
-msgid "Add more materials from Marketplace"
-msgstr "마켓플레이스에서 더 많은 재료 추가"
-
-#: resources/qml/Actions.qml:227
-msgctxt "@action:inmenu menubar:profile"
-msgid "&Update profile with current settings/overrides"
-msgstr "현재 설정으로로 프로파일 업데이트"
-
-#: resources/qml/Actions.qml:235
-msgctxt "@action:inmenu menubar:profile"
-msgid "&Discard current changes"
-msgstr "현재 변경 사항 무시"
-
-#: resources/qml/Actions.qml:247
-msgctxt "@action:inmenu menubar:profile"
-msgid "&Create profile from current settings/overrides..."
-msgstr "현재 설정으로 프로파일 생성..."
-
-#: resources/qml/Actions.qml:253
-msgctxt "@action:inmenu menubar:profile"
-msgid "Manage Profiles..."
-msgstr "프로파일 관리..."
-
-#: resources/qml/Actions.qml:261
-msgctxt "@action:inmenu menubar:help"
-msgid "Show Online &Documentation"
-msgstr "온라인 문서 표시"
-
-#: resources/qml/Actions.qml:269
-msgctxt "@action:inmenu menubar:help"
-msgid "Report a &Bug"
-msgstr "버그 리포트"
-
-#: resources/qml/Actions.qml:277
-msgctxt "@action:inmenu menubar:help"
-msgid "What's New"
-msgstr "새로운 기능"
-
-#: resources/qml/Actions.qml:291
-msgctxt "@action:inmenu menubar:help"
-msgid "About..."
-msgstr "소개..."
-
-#: resources/qml/Actions.qml:298
-msgctxt "@action:inmenu menubar:edit"
-msgid "Delete Selected"
-msgstr "선택 항목 삭제"
-
-#: resources/qml/Actions.qml:308
-msgctxt "@action:inmenu menubar:edit"
-msgid "Center Selected"
-msgstr "선택 항목 가운데 정렬"
-
-#: resources/qml/Actions.qml:317
-msgctxt "@action:inmenu menubar:edit"
-msgid "Multiply Selected"
-msgstr "선택 항목 복제"
-
-#: resources/qml/Actions.qml:326
-msgctxt "@action:inmenu"
-msgid "Delete Model"
-msgstr "모델 삭제"
-
-#: resources/qml/Actions.qml:334
-msgctxt "@action:inmenu"
-msgid "Ce&nter Model on Platform"
-msgstr "플랫폼중심에 모델 위치하기"
-
-#: resources/qml/Actions.qml:340
-msgctxt "@action:inmenu menubar:edit"
-msgid "&Group Models"
-msgstr "모델 그룹화"
-
-#: resources/qml/Actions.qml:360
-msgctxt "@action:inmenu menubar:edit"
-msgid "Ungroup Models"
-msgstr "모델 그룹 해제"
-
-#: resources/qml/Actions.qml:370
-msgctxt "@action:inmenu menubar:edit"
-msgid "&Merge Models"
-msgstr "모델 합치기"
-
-#: resources/qml/Actions.qml:380
-msgctxt "@action:inmenu"
-msgid "&Multiply Model..."
-msgstr "모델 복제..."
-
-#: resources/qml/Actions.qml:387
-msgctxt "@action:inmenu menubar:edit"
-msgid "Select All Models"
-msgstr "모든 모델 선택"
-
-#: resources/qml/Actions.qml:397
-msgctxt "@action:inmenu menubar:edit"
-msgid "Clear Build Plate"
-msgstr "빌드 플레이트 지우기"
-
-#: resources/qml/Actions.qml:407
-msgctxt "@action:inmenu menubar:file"
-msgid "Reload All Models"
-msgstr "모든 모델 다시 로드"
-
-#: resources/qml/Actions.qml:416
-msgctxt "@action:inmenu menubar:edit"
-msgid "Arrange All Models"
-msgstr "모든 모델 정렬"
-
-#: resources/qml/Actions.qml:424
-msgctxt "@action:inmenu menubar:edit"
-msgid "Arrange All Models Without Rotation"
-msgstr ""
-
-#: resources/qml/Actions.qml:431
-msgctxt "@action:inmenu menubar:edit"
-msgid "Arrange Selection"
-msgstr "선택한 모델 정렬"
-
-#: resources/qml/Actions.qml:438
-msgctxt "@action:inmenu menubar:edit"
-msgid "Arrange Selection Without Rotation"
-msgstr ""
-
-#: resources/qml/Actions.qml:445
-msgctxt "@action:inmenu menubar:edit"
-msgid "Reset All Model Positions"
-msgstr "모든 모델의 위치 재설정"
-
-#: resources/qml/Actions.qml:452
-msgctxt "@action:inmenu menubar:edit"
-msgid "Reset All Model Transformations"
-msgstr "모든 모델의 변환 재설정"
-
-#: resources/qml/Actions.qml:461
-msgctxt "@action:inmenu menubar:file"
-msgid "&Open File(s)..."
-msgstr "파일 열기..."
-
-#: resources/qml/Actions.qml:471
-msgctxt "@action:inmenu menubar:file"
-msgid "&New Project..."
-msgstr "새로운 프로젝트..."
-
-#: resources/qml/Actions.qml:478
-msgctxt "@action:inmenu menubar:help"
-msgid "Show Configuration Folder"
-msgstr "설정 폴더 표시"
-
-#: resources/qml/Actions.qml:485 resources/qml/Settings/SettingView.qml:476
-msgctxt "@action:menu"
-msgid "Configure setting visibility..."
-msgstr "설정 보기..."
-=======
 msgctxt "@label"
 msgid "Profile author"
 msgstr "프로파일 원작자"
@@ -3733,7 +3413,6 @@
 msgctxt "@label"
 msgid "Qt version"
 msgstr "Qt 버전"
->>>>>>> e5fef5ba
 
 #, python-brace-format
 msgctxt "@info:status"
@@ -4171,28 +3850,6 @@
 msgid "Should models on the platform be moved down to touch the build plate?"
 msgstr "모델을 빌드 플레이트에 닿도록 아래로 움직여야합니까?"
 
-<<<<<<< HEAD
-#: resources/qml/Menus/ContextMenu.qml:93
-msgctxt "@title:window"
-msgid "Multiply Selected Model"
-msgid_plural "Multiply Selected Models"
-msgstr[0] "선택한 모델 복"
-
-#: resources/qml/Menus/ContextMenu.qml:128
-msgctxt "@label"
-msgid "Number of Copies"
-msgstr "복제할 수"
-
-#: resources/qml/Menus/ContextMenu.qml:149
-msgctxt "@label"
-msgid "Lock Rotation"
-msgstr ""
-
-#: resources/qml/Menus/EditMenu.qml:12
-msgctxt "@title:menu menubar:toplevel"
-msgid "&Edit"
-msgstr "편집(&E)"
-=======
 msgctxt "@info:tooltip"
 msgid "Should models on the platform be moved so that they no longer intersect?"
 msgstr "모델을 더 이상 교차시키지 않도록 이동해야합니까?"
@@ -4204,7 +3861,6 @@
 msgctxt "@info:tooltip"
 msgid "Should the build plate be cleared before loading a new model in the single instance of Cura?"
 msgstr "Cura의 단일 인스턴스에서 새 모델을 로드하기 전에 빌드 플레이트를 지워야 합니까?"
->>>>>>> e5fef5ba
 
 msgctxt "@info:tooltip"
 msgid "Should the default zoom behavior of cura be inverted?"
