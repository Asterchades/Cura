--- conflicted
+++ resolved
@@ -38,10 +38,6 @@
         "raft_airgap":{"default_value": 0.25},
         "brim_width":{"default_value": 5},
         "skin_angles":{"default_value": [45, 135]},
-<<<<<<< HEAD
-        "infill_pattern":{"value": "gyroid"},
-=======
->>>>>>> d1cd4eec
         "machine_gcode_flavor": {"default_value": "RepRap (Marlin/Sprinter)"},
         "machine_start_gcode": {"default_value": ";simage\n;gimage\nG28 ;home\nG92 E0 ;Reset Extruder\nG1 Z4.0 F3000 ;Move Z Axis up\nG92 E0 ;Reset Extruder\nG1 X1.1 Y20 Z0.28 F5000.0 ;Move to start position\nG1 X1.1 Y200.0 Z0.28 F1500.0 E15 ;Draw the first line\nG1 X1.4 Y200.0 Z0.28 F5000.0 ;Move to side a little\nG1 X1.4 Y20 Z0.28 F1500.0 E30 ;Draw the second line\nG92 E0 ;Reset Extruder\nG1 Z2.0 F3000 ;Move Z Axis up"},
         "machine_end_gcode": {"default_value": "G91 ;Relative positionning\nG1 E-2 F2700 ;Retract a bit\nG1 E-2 Z0.2 F1600 ;Retract and raise Z\nG1 X5 Y5 F3000 ;Wipe out\nG1 Z10 ;Raise Z more\nG90 ;Absolute positionning\nG1 X0 Y{machine_depth} ;Present print\nM106 S0 ;Turn-off fan\nM104 S0 ;Turn-off hotend\nM140 S0 ;Turn-off bed\nM84 X Y E ;Disable all steppers but Z"}
