--- conflicted
+++ resolved
@@ -6,11 +6,7 @@
         "type": "extruder",
         "author": "Ultimaker",
         "manufacturer": "Unknown",
-<<<<<<< HEAD
-        "setting_version": 18,
-=======
         "setting_version": 19,
->>>>>>> 7680124f
         "visible": false,
         "position": "0"
     },
