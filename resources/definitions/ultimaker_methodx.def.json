{
    "version": 2,
    "name": "UltiMaker Method X",
    "inherits": "ultimaker_method_base",
    "metadata":
    {
        "visible": true,
        "author": "UltiMaker",
        "manufacturer": "Ultimaker B.V.",
        "file_formats": "application/x-makerbot",
        "platform": "ultimaker_method_platform.stl",
        "exclude_materials": [
            "dsm_",
            "Essentium_",
            "imade3d_",
            "chromatik_",
            "3D-Fuel_",
            "bestfilament_",
            "emotiontech_",
            "eryone_",
            "eSUN_",
            "Extrudr_",
            "fabtotum_",
            "fdplast_",
            "filo3d_",
            "generic_",
            "goofoo_",
            "ideagen3D_",
            "imade3d_",
            "innofill_",
            "layer_one_",
            "leapfrog_",
            "polyflex_pla",
            "polymax_pla",
            "polyplus_pla",
            "polywood_pla",
            "redd_",
            "tizyx_",
            "verbatim_",
            "Vertex_",
            "volumic_",
            "xyzprinting_",
            "zyyx_pro_",
            "octofiber_",
            "fiberlogy_",
<<<<<<< HEAD
            "ultimaker_nylon_175",
=======
>>>>>>> 92893b91
            "ultimaker_metallic_pla_175"
        ],
        "has_machine_materials": true,
        "has_machine_quality": true,
        "has_materials": true,
        "has_variants": true,
        "machine_extruder_trains":
        {
            "0": "ultimaker_methodx_extruder_left",
            "1": "ultimaker_methodx_extruder_right"
        },
        "platform_offset": [
            0,
            0,
            16
        ],
        "preferred_material": "ultimaker_absr_175",
        "preferred_quality_type": "draft",
        "preferred_variant_name": "1XA",
        "reference_machine_id": "lava_f",
        "supports_network_connection": true,
        "supports_usb_connection": false,
        "variant_definition": "ultimaker_methodx",
        "variants_name": "Extruder",
        "weight": -1
    },
    "overrides":
    {
        "build_volume_temperature": { "maximum_value": "107" },
        "machine_name": { "default_value": "UltiMaker Method X" },
        "prime_tower_position_x": { "value": "(150 / 2 + resolveOrValue('prime_tower_size') / 2) if resolveOrValue('machine_shape') == 'elliptic' else (150 - (resolveOrValue('prime_tower_base_size') if (resolveOrValue('adhesion_type') == 'raft' or resolveOrValue('prime_tower_brim_enable')) else 0) - max(max(extruderValues('travel_avoid_distance')) + max(extruderValues('support_offset')) + (extruderValue(skirt_brim_extruder_nr, 'skirt_brim_line_width') * extruderValue(skirt_brim_extruder_nr, 'skirt_line_count') * extruderValue(skirt_brim_extruder_nr, 'initial_layer_line_width_factor') / 100 + extruderValue(skirt_brim_extruder_nr, 'skirt_gap') if resolveOrValue('adhesion_type') == 'skirt' else 0) + (resolveOrValue('draft_shield_dist') if resolveOrValue('draft_shield_enabled') else 0), max(map(abs, extruderValues('machine_nozzle_offset_x'))), 1)) - (150 / 2 if resolveOrValue('machine_center_is_zero') else 0)" },
        "prime_tower_position_y": { "value": "190 - prime_tower_size - (resolveOrValue('prime_tower_base_size') if (resolveOrValue('adhesion_type') == 'raft' or resolveOrValue('prime_tower_brim_enable')) else 0) - max(max(extruderValues('travel_avoid_distance')) + max(extruderValues('support_offset')) + (extruderValue(skirt_brim_extruder_nr, 'skirt_brim_line_width') * extruderValue(skirt_brim_extruder_nr, 'skirt_line_count') * extruderValue(skirt_brim_extruder_nr, 'initial_layer_line_width_factor') / 100 + extruderValue(skirt_brim_extruder_nr, 'skirt_gap') if resolveOrValue('adhesion_type') == 'skirt' else 0) + (resolveOrValue('draft_shield_dist') if resolveOrValue('draft_shield_enabled') else 0), max(map(abs, extruderValues('machine_nozzle_offset_y'))), 1) - (190 / 2 if resolveOrValue('machine_center_is_zero') else 0)" }
    }
}<|MERGE_RESOLUTION|>--- conflicted
+++ resolved
@@ -43,10 +43,7 @@
             "zyyx_pro_",
             "octofiber_",
             "fiberlogy_",
-<<<<<<< HEAD
             "ultimaker_nylon_175",
-=======
->>>>>>> 92893b91
             "ultimaker_metallic_pla_175"
         ],
         "has_machine_materials": true,
