--- conflicted
+++ resolved
@@ -113,7 +113,6 @@
                     implicitHeight: parent.height
                     implicitWidth: parent.width
                     radius: UM.Theme.getSize("action_button_radius").width
-<<<<<<< HEAD
 
                     color:
                     {
@@ -148,174 +147,6 @@
                     anchors.verticalCenter: parent.verticalCenter
                     anchors.horizontalCenter: parent.horizontalCenter
                     font: UM.Theme.getFont("medium_bold")
-=======
-
->>>>>>> 5df7cdde
-                    color:
-                    {
-                        if (control.checked)
-                        {
-<<<<<<< HEAD
-                            return UM.Theme.getColor("main_window_header_button_text_active")
-=======
-                            return UM.Theme.getColor("main_window_header_button_background_active")
->>>>>>> 5df7cdde
-                        }
-                        else
-                        {
-                            if (control.hovered)
-                            {
-<<<<<<< HEAD
-                                return UM.Theme.getColor("main_window_header_button_text_hovered")
-                            }
-                            return UM.Theme.getColor("main_window_header_button_text_inactive")
-                        }
-                    }
-                }
-                Component.onCompleted:
-                {
-                    buttonWidth = width
-                }
-            }
-        }
-    }
-
-    property Component toolbar_button: Component
-    {
-        ButtonStyle
-        {
-            background: Rectangle
-            {
-                implicitWidth: Theme.getSize("button").width
-                implicitHeight: Theme.getSize("button").height
-                color:
-                {
-                    if (control.checked && control.hovered)
-                    {
-                        return Theme.getColor("toolbar_button_active_hover")
-                    }
-                    else if (control.checked)
-                    {
-                        return Theme.getColor("toolbar_button_active")
-                    }
-                    else if(control.hovered)
-                    {
-                        return Theme.getColor("toolbar_button_hover")
-                    }
-                    return Theme.getColor("toolbar_background")
-                }
-                radius: UM.Theme.getSize("default_radius").width
-
-                Rectangle
-                {
-                    id: topSquare
-                    anchors
-                    {
-                        left: parent.left
-                        right: parent.right
-                        top: parent.top
-                    }
-                    height: parent.radius
-                    color: control.isFirstElement ? "transparent" : parent.color
-                }
-
-                Rectangle
-                {
-                    id: bottomSquare
-                    anchors
-                    {
-                        left: parent.left
-                        right: parent.right
-                        bottom: parent.bottom
-                    }
-                    height: parent.radius
-                    color: control.isLastElement ? "transparent" : parent.color
-                }
-
-                Rectangle
-                {
-                    id: leftSquare
-                    anchors
-                    {
-                        left: parent.left
-                        top: parent.top
-                        bottom: parent.bottom
-                    }
-                    width: parent.radius
-                    color: parent.color
-=======
-                                return UM.Theme.getColor("main_window_header_button_background_hovered")
-                            }
-                            return UM.Theme.getColor("main_window_header_button_background_inactive")
-                        }
-                    }
->>>>>>> 5df7cdde
-                }
-
-<<<<<<< HEAD
-                // This is the tooltip
-                UM.PointingRectangle
-                {
-                    id: button_tooltip
-
-                    anchors.left: parent.right
-                    anchors.leftMargin: Theme.getSize("button_tooltip_arrow").width * 2
-                    anchors.verticalCenter: parent.verticalCenter
-
-                    target: Qt.point(parent.x, y + Math.round(height/2))
-                    arrowSize: Theme.getSize("button_tooltip_arrow").width
-                    color: Theme.getColor("button_tooltip")
-                    opacity: control.hovered ? 1.0 : 0.0;
-                    visible: control.text != ""
-
-                    width: control.hovered ? button_tip.width + Theme.getSize("button_tooltip").width : 0
-                    height: Theme.getSize("button_tooltip").height
-
-                    Behavior on width { NumberAnimation { duration: 100; } }
-                    Behavior on opacity { NumberAnimation { duration: 100; } }
-
-                    Label
-                    {
-                        id: button_tip
-
-                        anchors.horizontalCenter: parent.horizontalCenter
-                        anchors.verticalCenter: parent.verticalCenter;
-
-                        text: control.text;
-                        font: Theme.getFont("button_tooltip");
-                        color: Theme.getColor("tooltip_text");
-                    }
-                }
-            }
-
-            label: Item
-            {
-                UM.RecolorImage
-                {
-                    anchors.centerIn: parent;
-                    opacity: !control.enabled ? 0.2 : 1.0
-                    source: control.iconSource;
-                    width: Theme.getSize("button_icon").width;
-                    height: Theme.getSize("button_icon").height;
-                    color: Theme.getColor("toolbar_button_text");
-
-                    sourceSize: Theme.getSize("button_icon")
-=======
-            label: Item
-            {
-                id: contents
-                anchors.horizontalCenter: parent.horizontalCenter
-                anchors.verticalCenter: parent.verticalCenter
-                height: control.height
-                width: buttonLabel.width + 4 * UM.Theme.getSize("default_margin").width
-
-                Label
-                {
-                    id: buttonLabel
-                    text: control.text
-                    anchors.verticalCenter: parent.verticalCenter
-                    anchors.horizontalCenter: parent.horizontalCenter
-                    font: UM.Theme.getFont("medium_bold")
                     color:
                     {
                         if (control.checked)
@@ -335,7 +166,6 @@
                 Component.onCompleted:
                 {
                     buttonWidth = width
->>>>>>> 5df7cdde
                 }
             }
         }
@@ -489,121 +319,6 @@
         }
     }
 
-<<<<<<< HEAD
-    property Component small_tool_button: Component
-    {
-        ButtonStyle
-        {
-            background: Item
-            {
-                implicitWidth: Theme.getSize("small_button").width;
-                implicitHeight: Theme.getSize("small_button").height;
-
-                Rectangle
-                {
-                    id: smallButtonFace;
-
-                    anchors.fill: parent;
-                    property bool down: control.pressed || (control.checkable && control.checked);
-
-                    color:
-                    {
-                        if(control.customColor !== undefined && control.customColor !== null)
-                        {
-                            return control.customColor
-                        }
-                        else if(control.checkable && control.checked && control.hovered)
-                        {
-                            return Theme.getColor("small_button_active_hover");
-                        }
-                        else if(control.pressed || (control.checkable && control.checked))
-                        {
-                            return Theme.getColor("small_button_active");
-                        }
-                        else if(control.hovered)
-                        {
-                            return Theme.getColor("small_button_hover");
-                        }
-                        else
-                        {
-                            return Theme.getColor("small_button");
-                        }
-                    }
-                    Behavior on color { ColorAnimation { duration: 50; } }
-
-                    border.width: (control.hasOwnProperty("needBorder") && control.needBorder) ? 2 * screenScaleFactor : 0
-                    border.color: Theme.getColor("tool_button_border")
-
-                    UM.RecolorImage
-                    {
-                        id: smallToolButtonArrow
-
-                        width: 5
-                        height: 5
-                        sourceSize.width: 5
-                        sourceSize.height: 5
-                        visible: control.menu != null;
-                        color:
-                        {
-                            if(control.checkable && control.checked && control.hovered)
-                            {
-                                return Theme.getColor("small_button_text_active_hover");
-                            }
-                            else if(control.pressed || (control.checkable && control.checked))
-                            {
-                                return Theme.getColor("small_button_text_active");
-                            }
-                            else if(control.hovered)
-                            {
-                                return Theme.getColor("small_button_text_hover");
-                            }
-                            else
-                            {
-                                return Theme.getColor("small_button_text");
-                            }
-                        }
-                        source: Theme.getIcon("arrow_bottom")
-                    }
-                }
-            }
-
-            label: Item
-            {
-                UM.RecolorImage
-                {
-                    anchors.centerIn: parent
-                    opacity: !control.enabled ? 0.2 : 1.0
-                    source: control.iconSource;
-                    width: Theme.getSize("small_button_icon").width
-                    height: Theme.getSize("small_button_icon").height
-                    color:
-                    {
-                        if(control.checkable && control.checked && control.hovered)
-                        {
-                            return Theme.getColor("small_button_text_active_hover");
-                        }
-                        else if(control.pressed || (control.checkable && control.checked))
-                        {
-                            return Theme.getColor("small_button_text_active");
-                        }
-                        else if(control.hovered)
-                        {
-                            return Theme.getColor("small_button_text_hover");
-                        }
-                        else
-                        {
-                            return Theme.getColor("small_button_text");
-                        }
-                    }
-
-                    sourceSize: Theme.getSize("small_button_icon")
-                }
-            }
-        }
-    }
-
-=======
->>>>>>> 5df7cdde
     property Component progressbar: Component
     {
         ProgressBarStyle
@@ -655,201 +370,6 @@
         }
     }
 
-<<<<<<< HEAD
-    property Component sidebar_category: Component
-    {
-        ButtonStyle
-        {
-            background: Rectangle
-            {
-                anchors.fill: parent
-                anchors.left: parent.left
-                anchors.leftMargin: Theme.getSize("thick_margin").width
-                anchors.right: parent.right
-                anchors.rightMargin: Theme.getSize("thick_margin").width
-                implicitHeight: Theme.getSize("section").height
-                color:
-                {
-                    if(control.color)
-                    {
-                        return control.color;
-                    }
-                    else if(!control.enabled)
-                    {
-                        return Theme.getColor("setting_category_disabled");
-                    }
-                    else if(control.hovered && control.checkable && control.checked)
-                    {
-                        return Theme.getColor("setting_category_active_hover");
-                    }
-                    else if(control.pressed || (control.checkable && control.checked))
-                    {
-                        return Theme.getColor("setting_category_active");
-                    }
-                    else if(control.hovered)
-                    {
-                        return Theme.getColor("setting_category_hover");
-                    }
-                    else
-                    {
-                        return Theme.getColor("setting_category");
-                    }
-                }
-                Behavior on color { ColorAnimation { duration: 50; } }
-                Rectangle
-                {
-                    height: Theme.getSize("default_lining").height
-                    width: parent.width
-                    anchors.bottom: parent.bottom
-                    color:
-                    {
-                        if(!control.enabled)
-                        {
-                            return Theme.getColor("setting_category_disabled_border");
-                        }
-                        else if((control.hovered || control.activeFocus) && control.checkable && control.checked)
-                        {
-                            return Theme.getColor("setting_category_active_hover_border");
-                        }
-                        else if(control.pressed || (control.checkable && control.checked))
-                        {
-                            return Theme.getColor("setting_category_active_border");
-                        }
-                        else if(control.hovered || control.activeFocus)
-                        {
-                            return Theme.getColor("setting_category_hover_border");
-                        }
-                        else
-                        {
-                            return Theme.getColor("setting_category_border");
-                        }
-                    }
-                }
-            }
-            label: Item
-            {
-                anchors.fill: parent
-                anchors.left: parent.left
-                Item
-                {
-                    id: icon
-                    anchors.left: parent.left
-                    height: parent.height
-                    width: Theme.getSize("section_icon_column").width
-                    UM.RecolorImage
-                    {
-                        anchors.verticalCenter: parent.verticalCenter
-                        anchors.left: parent.left
-                        anchors.leftMargin: Theme.getSize("thick_margin").width
-                        color:
-                        {
-                            if(!control.enabled)
-                            {
-                                return Theme.getColor("setting_category_disabled_text");
-                            }
-                            else if((control.hovered || control.activeFocus) && control.checkable && control.checked)
-                            {
-                                return Theme.getColor("setting_category_active_hover_text");
-                            }
-                            else if(control.pressed || (control.checkable && control.checked))
-                            {
-                                return Theme.getColor("setting_category_active_text");
-                            }
-                            else if(control.hovered || control.activeFocus)
-                            {
-                                return Theme.getColor("setting_category_hover_text");
-                            }
-                            else
-                            {
-                                return Theme.getColor("setting_category_text");
-                            }
-                        }
-                        source: control.iconSource;
-                        width: Theme.getSize("section_icon").width;
-                        height: Theme.getSize("section_icon").height;
-                        sourceSize.width: width + 15 * screenScaleFactor
-                        sourceSize.height: width + 15 * screenScaleFactor
-                    }
-                }
-
-                Label
-                {
-                    anchors
-                    {
-                        left: icon.right
-                        leftMargin: Theme.getSize("default_margin").width
-                        right: parent.right
-                        verticalCenter: parent.verticalCenter
-                    }
-                    text: control.text
-                    font: Theme.getFont("setting_category")
-                    color:
-                    {
-                        if(!control.enabled)
-                        {
-                            return Theme.getColor("setting_category_disabled_text");
-                        }
-                        else if((control.hovered || control.activeFocus) && control.checkable && control.checked)
-                        {
-                            return Theme.getColor("setting_category_active_hover_text");
-                        }
-                        else if(control.pressed || (control.checkable && control.checked))
-                        {
-                            return Theme.getColor("setting_category_active_text");
-                        }
-                        else if(control.hovered || control.activeFocus)
-                        {
-                            return Theme.getColor("setting_category_hover_text");
-                        }
-                        else
-                        {
-                            return Theme.getColor("setting_category_text");
-                        }
-                    }
-                    fontSizeMode: Text.HorizontalFit
-                    minimumPointSize: 8
-                }
-                UM.RecolorImage
-                {
-                    id: category_arrow
-                    anchors.verticalCenter: parent.verticalCenter
-                    anchors.right: parent.right
-                    anchors.rightMargin: Theme.getSize("default_margin").width * 3 - Math.round(width / 2)
-                    width: Theme.getSize("standard_arrow").width
-                    height: Theme.getSize("standard_arrow").height
-                    sourceSize.width: width
-                    sourceSize.height: width
-                    color:
-                    {
-                        if(!control.enabled)
-                        {
-                            return Theme.getColor("setting_category_disabled_text");
-                        }
-                        else if((control.hovered || control.activeFocus) && control.checkable && control.checked)
-                        {
-                            return Theme.getColor("setting_category_active_hover_text");
-                        }
-                        else if(control.pressed || (control.checkable && control.checked))
-                        {
-                            return Theme.getColor("setting_category_active_text");
-                        }
-                        else if(control.hovered || control.activeFocus)
-                        {
-                            return Theme.getColor("setting_category_hover_text");
-                        }
-                        else
-                        {
-                            return Theme.getColor("setting_category_text");
-                        }
-                    }
-                    source: control.checked ? Theme.getIcon("arrow_bottom") : Theme.getIcon("arrow_left")
-                }
-            }
-        }
-    }
-
-=======
->>>>>>> 5df7cdde
     property Component scrollview: Component
     {
         ScrollViewStyle
@@ -1203,7 +723,6 @@
             label: Item { }
         }
     }
-<<<<<<< HEAD
 
     property Component toolbox_action_button: Component
     {
@@ -1410,6 +929,4 @@
             label: Item { }
         }
     }
-=======
->>>>>>> 5df7cdde
 }