--- conflicted
+++ resolved
@@ -12,14 +12,4 @@
 
 [values]
 speed_infill = =speed_print
-<<<<<<< HEAD
-speed_print = =round(20 / layer_height / machine_nozzle_size, -1)
-=======
-speed_layer_0 = =math.ceil(speed_print * 0.375)
-speed_print = 90
-speed_roofing = =speed_topbottom
-speed_topbottom = =math.ceil(speed_print * 0.50)
-speed_wall = =math.ceil(speed_print * 0.50)
-speed_wall_0 = =speed_wall
-speed_wall_x = =speed_print
->>>>>>> ca0cb3d3
+speed_print = =round(20 / layer_height / machine_nozzle_size, -1)