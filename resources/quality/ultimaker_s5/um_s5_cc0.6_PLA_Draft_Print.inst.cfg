--- conflicted
+++ resolved
@@ -4,7 +4,7 @@
 definition = ultimaker_s5
 
 [metadata]
-setting_version = 18
+setting_version = 19
 type = quality
 quality_type = draft
 weight = -3
@@ -17,13 +17,7 @@
 cool_fan_speed_max = =100
 cool_min_speed = 2
 gradual_infill_step_height = =3 * layer_height
-<<<<<<< HEAD
-infill_line_width = =round(line_width * 0.65 / 0.75, 2)
 infill_pattern = ='zigzag' if infill_sparse_density > 80 else 'triangles'
-line_width = =machine_nozzle_size * 0.9375
-=======
-infill_pattern = ='zigzag' if infill_sparse_density > 80 else 'triangles'
->>>>>>> 2000f814
 machine_nozzle_cool_down_speed = 0.75
 machine_nozzle_heat_up_speed = 1.6
 material_final_print_temperature = =max(-273.15, material_print_temperature - 15)
