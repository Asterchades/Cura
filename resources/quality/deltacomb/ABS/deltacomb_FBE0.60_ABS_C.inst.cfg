[general]
version = 4
name = C
definition = deltacomb_base

[metadata]
<<<<<<< HEAD
setting_version = 18
=======
setting_version = 17
>>>>>>> 92ff9ac3
type = quality
quality_type = D015
material = generic_abs
variant = FBE 0.60mm

[values]
adhesion_type = brim
cool_fan_full_at_height = 1
cool_fan_speed = 50
cool_fan_speed_max = 50
cool_fan_speed_min = 0
material_bed_temperature = 100
material_bed_temperature_layer_0 = 80
material_print_temperature = 240<|MERGE_RESOLUTION|>--- conflicted
+++ resolved
@@ -4,11 +4,7 @@
 definition = deltacomb_base
 
 [metadata]
-<<<<<<< HEAD
 setting_version = 18
-=======
-setting_version = 17
->>>>>>> 92ff9ac3
 type = quality
 quality_type = D015
 material = generic_abs
