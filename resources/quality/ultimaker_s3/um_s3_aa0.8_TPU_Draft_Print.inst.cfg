[general]
version = 4
name = Fast
definition = ultimaker_s3

[metadata]
setting_version = 18
type = quality
quality_type = draft
weight = -2
material = generic_tpu
variant = AA 0.8

[values]
brim_width = 8.75
cool_min_layer_time_fan_speed_max = 6
top_skin_expand_distance = =line_width * 2
<<<<<<< HEAD
infill_before_walls = True
infill_line_width = =round(line_width * 0.7 / 0.8, 2)
=======
>>>>>>> 2000f814
infill_pattern = ='zigzag' if infill_sparse_density > 80 else 'cross_3d'
machine_nozzle_cool_down_speed = 0.5
machine_nozzle_heat_up_speed = 2.5
material_final_print_temperature = =material_print_temperature
material_flow = 105
material_initial_print_temperature = =material_print_temperature
material_print_temperature = =default_material_print_temperature - 2
material_print_temperature_layer_0 = =material_print_temperature + 19
material_standby_temperature = 100
multiple_mesh_overlap = 0.2
prime_tower_enable = True
prime_tower_flow = 100
retract_at_layer_change = False
retraction_count_max = 12
retraction_extra_prime_amount = 0.5
retraction_hop = 1.5
retraction_hop_only_when_collides = False
retraction_min_travel = =line_width * 2
retraction_prime_speed = 15
speed_print = 30
speed_topbottom = =math.ceil(speed_print * 25 / 30)
speed_wall = =math.ceil(speed_print * 30 / 30)
speed_wall_x = =math.ceil(speed_wall * 30 / 30)
support_angle = 50
support_bottom_distance = =support_z_distance
support_offset = =line_width
switch_extruder_prime_speed = 15
switch_extruder_retraction_amount = 20
switch_extruder_retraction_speeds = 45
top_bottom_thickness = 1.2
travel_avoid_distance = 1.5
wall_0_wipe_dist = =line_width * 2
wall_thickness = 1.3
jerk_travel = 50<|MERGE_RESOLUTION|>--- conflicted
+++ resolved
@@ -4,7 +4,7 @@
 definition = ultimaker_s3
 
 [metadata]
-setting_version = 18
+setting_version = 19
 type = quality
 quality_type = draft
 weight = -2
@@ -15,11 +15,6 @@
 brim_width = 8.75
 cool_min_layer_time_fan_speed_max = 6
 top_skin_expand_distance = =line_width * 2
-<<<<<<< HEAD
-infill_before_walls = True
-infill_line_width = =round(line_width * 0.7 / 0.8, 2)
-=======
->>>>>>> 2000f814
 infill_pattern = ='zigzag' if infill_sparse_density > 80 else 'cross_3d'
 machine_nozzle_cool_down_speed = 0.5
 machine_nozzle_heat_up_speed = 2.5
