--- conflicted
+++ resolved
@@ -1,4 +1,3 @@
-<<<<<<< HEAD
 [Arachne engine beta]
 <h1>Arachne engine beta</h1>
 
@@ -21,7 +20,7 @@
 The outer wall will no longer adjust its width or position if there are any inner walls adjacent to it with the (inward) distributed line width strategy. This reduces ringing effects in thin shapes.
 
 * Bug fixes
-- The Randomize Infill Start setting is now working on Arachne. 
+- The Randomize Infill Start setting is now working on Arachne.
 - The Infill Travel Optimization setting is now working on Arachne.
 - The Infill Layer Thickness and Support Layer Thickness is now working on Arachne.
 - Fix crash on MacOS when printing parts with a single wall.
@@ -152,14 +151,11 @@
 
 Assertion failure in SkeletalTrapezoidation. Can cause the engine to crash on certain models.
 
-[4.9.0 Beta]
-=======
 [4.9.0]
 <i>For an overview of the new features in Cura 4.9, please watch <a href="https://www.youtube.com/watch?app=desktop&v=q7IJ0I9Mi1I&feature=youtu.be">our video</a>.</i>
 
 * Digital factory integration.
 Now you can open files directly from Digital Library projects. Then, after preparation, quickly and easily export them back. This feature is available for all users with an Ultimaker Essentials, Professional, or Excellence subscription. <a href="https://ultimaker.com/software/enterprise-software"> Learn more</a>
->>>>>>> 8f46a51f
 
 * "Line type" is now the default color scheme.
 When entering the Preview mode, you don't have to switch manually to line type. 
@@ -181,10 +177,18 @@
 The ability to have thumbnails embedded. Contributed by Gravedigger7789.
 
 * Add checkbox for Extruder Offsets.
-Ability to enable or disable the extruder offsets to gcode. This will be enabled by default, unless it is in the printer's def.json file. Contributed by RFBomb. 
+Ability to enable or disable  the extruder offsets to gcode. This will be enabled by default, unless it is in the printer's def.json file. Contributed by RFBomb. 
 
 * Cura should work properly on MacOS 'Big Sur' now, afforded by upgrades to Python (to 3.8) and Qt (to 5.15).
 If you had (UX, visual, graphics card) problems, specifically on (newer) MacOS versions, like Big Sur, you should be able to use this new version.
+
+* Known UX issues that will be fixed before final in our current plan
+- Custom menu Materials and Nozzle menu now open at cursor position instead of under the menu button.
+- Visuals of Preference screen are large.
+- Drop downs in Preference screen don't react to mouse-scroll.
+- Default language not selected in Preference screen.
+- Changelog takes long too load.
+- Setting Visibility submenu items in the Preference screen are greyed-out and can't be selected on Mac OSX.
 
 * Bug Fixes
 - Fixed a security vulnerability on windows permitting the openssl library used to launch other programs. Thanks to Xavier Danest for raising this bug.
@@ -216,8 +220,7 @@
 - Fixed message for non manifold models. 
 - Fixed setting category arrows. Contributed by fieldOfView.
 - Fixed metadate tags for 3MF files. 
-- Fixed engine crash when using low-density Cross Infill.
-- Improved performance of loading .def.json files. 
+- Fixed engine crash when using low-density Cross Infill
 
 * Printer definitions, profiles and materials
 - 3DFuel Pro PLA and SnapSupport materials, contributed by grk3010.
@@ -241,7 +244,6 @@
 - TwoTrees Bluer, contributed by WashingtonJunior.
 - Update Hellbot Magna 1 and Hellbot Magna dual, contributed by DevelopmentHellbot.
 - Update Rigid3D and added Rigid3D Mucit2, contributed by mehmetsutas.
-- Update TPU profiles for 0.6mm nozzle of UM2+C.
 - ZAV series, contributed by kimer2002.
 
 [4.8.0]
