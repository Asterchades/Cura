--- conflicted
+++ resolved
@@ -57,11 +57,7 @@
             "display_name": "Cura Backups",
             "description": "Backup and restore your configuration.",
             "package_version": "1.2.0",
-<<<<<<< HEAD
-            "sdk_version": 5,
-=======
             "sdk_version": 6,
->>>>>>> 980953b0
             "website": "https://ultimaker.com",
             "author": {
                 "author_id": "UltimakerPackages",
